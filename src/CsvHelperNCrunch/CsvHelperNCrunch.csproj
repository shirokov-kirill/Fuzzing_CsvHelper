--- conflicted
+++ resolved
@@ -1,329 +1,324 @@
-﻿<?xml version="1.0" encoding="utf-8"?>
-<Project ToolsVersion="14.0" DefaultTargets="Build" xmlns="http://schemas.microsoft.com/developer/msbuild/2003">
-  <Import Project="$(MSBuildExtensionsPath)\$(MSBuildToolsVersion)\Microsoft.Common.props" Condition="Exists('$(MSBuildExtensionsPath)\$(MSBuildToolsVersion)\Microsoft.Common.props')" />
-  <PropertyGroup>
-    <Configuration Condition=" '$(Configuration)' == '' ">Debug</Configuration>
-    <Platform Condition=" '$(Platform)' == '' ">AnyCPU</Platform>
-    <ProjectGuid>{D65BCB4C-18CF-4AAC-8790-CB0BB2EE0088}</ProjectGuid>
-    <OutputType>Library</OutputType>
-    <AppDesignerFolder>Properties</AppDesignerFolder>
-    <RootNamespace>CsvHelper</RootNamespace>
-    <AssemblyName>CsvHelperNCrunch</AssemblyName>
-    <TargetFrameworkVersion>v4.0</TargetFrameworkVersion>
-    <FileAlignment>512</FileAlignment>
-  </PropertyGroup>
-  <PropertyGroup Condition=" '$(Configuration)|$(Platform)' == 'Debug|AnyCPU' ">
-    <DebugSymbols>true</DebugSymbols>
-    <DebugType>full</DebugType>
-    <Optimize>false</Optimize>
-    <OutputPath>bin\Debug\</OutputPath>
-    <DefineConstants>DEBUG;TRACE</DefineConstants>
-    <ErrorReport>prompt</ErrorReport>
-    <WarningLevel>4</WarningLevel>
-  </PropertyGroup>
-  <PropertyGroup Condition=" '$(Configuration)|$(Platform)' == 'Release|AnyCPU' ">
-    <DebugType>pdbonly</DebugType>
-    <Optimize>true</Optimize>
-    <OutputPath>bin\Release\</OutputPath>
-    <DefineConstants>TRACE</DefineConstants>
-    <ErrorReport>prompt</ErrorReport>
-    <WarningLevel>4</WarningLevel>
-  </PropertyGroup>
-  <PropertyGroup>
-    <SignAssembly>true</SignAssembly>
-  </PropertyGroup>
-  <PropertyGroup>
-    <AssemblyOriginatorKeyFile>CsvHelper.snk</AssemblyOriginatorKeyFile>
-  </PropertyGroup>
-  <ItemGroup>
-    <Reference Include="System" />
-    <Reference Include="System.Core" />
-    <Reference Include="System.Xml.Linq" />
-    <Reference Include="System.Data.DataSetExtensions" />
-    <Reference Include="Microsoft.CSharp" />
-    <Reference Include="System.Data" />
-    <Reference Include="System.Xml" />
-  </ItemGroup>
-  <ItemGroup>
-    <Compile Include="..\CsvHelper\Compatibility\NETSTANDARD\TypeExtensions.cs">
-      <Link>Compatibility\NETSTANDARD\TypeExtensions.cs</Link>
-    </Compile>
-    <Compile Include="..\CsvHelper\Compatibility\NETSTANDARD\TypeInfo.cs">
-      <Link>Compatibility\NETSTANDARD\TypeInfo.cs</Link>
-    </Compile>
-    <Compile Include="..\CsvHelper\Compatibility\NET_2_0\Delegates.cs">
-      <Link>Compatibility\NET_2_0\Delegates.cs</Link>
-    </Compile>
-    <Compile Include="..\CsvHelper\Compatibility\NET_2_0\EnumerableExtensions.cs">
-      <Link>Compatibility\NET_2_0\EnumerableExtensions.cs</Link>
-    </Compile>
-    <Compile Include="..\CsvHelper\Compatibility\NET_2_0\ExtensionAttribute.cs">
-      <Link>Compatibility\NET_2_0\ExtensionAttribute.cs</Link>
-    </Compile>
-    <Compile Include="..\CsvHelper\Compatibility\NET_2_0\StringExtensions.cs">
-      <Link>Compatibility\NET_2_0\StringExtensions.cs</Link>
-    </Compile>
-    <Compile Include="..\CsvHelper\Compatibility\NET_3_5\Tuple`2.cs">
-      <Link>Compatibility\NET_3_5\Tuple`2.cs</Link>
-    </Compile>
-    <Compile Include="..\CsvHelper\Compatibility\PCL\EnumerableExtensions.cs">
-      <Link>Compatibility\PCL\EnumerableExtensions.cs</Link>
-    </Compile>
-<<<<<<< HEAD
-    <Compile Include="..\CsvHelper\Configuration\ClassMapBuilder.cs">
-      <Link>Configuration\ClassMapBuilder.cs</Link>
-=======
-    <Compile Include="..\CsvHelper\Configuration\AutoMapOptions.cs">
-      <Link>Configuration\AutoMapOptions.cs</Link>
->>>>>>> 339996aa
-    </Compile>
-    <Compile Include="..\CsvHelper\Configuration\CsvClassMap.cs">
-      <Link>Configuration\CsvClassMap.cs</Link>
-    </Compile>
-    <Compile Include="..\CsvHelper\Configuration\CsvClassMapCollection.cs">
-      <Link>Configuration\CsvClassMapCollection.cs</Link>
-    </Compile>
-    <Compile Include="..\CsvHelper\Configuration\CsvClassMap`1.cs">
-      <Link>Configuration\CsvClassMap`1.cs</Link>
-    </Compile>
-    <Compile Include="..\CsvHelper\Configuration\CsvConfiguration.cs">
-      <Link>Configuration\CsvConfiguration.cs</Link>
-    </Compile>
-    <Compile Include="..\CsvHelper\Configuration\CsvConfigurationException.cs">
-      <Link>Configuration\CsvConfigurationException.cs</Link>
-    </Compile>
-    <Compile Include="..\CsvHelper\Configuration\CsvPropertyMap.cs">
-      <Link>Configuration\CsvPropertyMap.cs</Link>
-    </Compile>
-    <Compile Include="..\CsvHelper\Configuration\CsvPropertyMapCollection.cs">
-      <Link>Configuration\CsvPropertyMapCollection.cs</Link>
-    </Compile>
-    <Compile Include="..\CsvHelper\Configuration\CsvPropertyMapComparer.cs">
-      <Link>Configuration\CsvPropertyMapComparer.cs</Link>
-    </Compile>
-    <Compile Include="..\CsvHelper\Configuration\CsvPropertyMapData.cs">
-      <Link>Configuration\CsvPropertyMapData.cs</Link>
-    </Compile>
-    <Compile Include="..\CsvHelper\Configuration\CsvPropertyNameCollection.cs">
-      <Link>Configuration\CsvPropertyNameCollection.cs</Link>
-    </Compile>
-    <Compile Include="..\CsvHelper\Configuration\CsvPropertyReferenceMap.cs">
-      <Link>Configuration\CsvPropertyReferenceMap.cs</Link>
-    </Compile>
-    <Compile Include="..\CsvHelper\Configuration\CsvPropertyReferenceMapCollection.cs">
-      <Link>Configuration\CsvPropertyReferenceMapCollection.cs</Link>
-    </Compile>
-    <Compile Include="..\CsvHelper\Configuration\CsvPropertyReferenceMapData.cs">
-      <Link>Configuration\CsvPropertyReferenceMapData.cs</Link>
-    </Compile>
-    <Compile Include="..\CsvHelper\Configuration\DefaultCsvClassMap`1.cs">
-      <Link>Configuration\DefaultCsvClassMap`1.cs</Link>
-    </Compile>
-    <Compile Include="..\CsvHelper\Configuration\ICsvParserConfiguration.cs">
-      <Link>Configuration\ICsvParserConfiguration.cs</Link>
-    </Compile>
-    <Compile Include="..\CsvHelper\Configuration\ICsvReaderConfiguration.cs">
-      <Link>Configuration\ICsvReaderConfiguration.cs</Link>
-    </Compile>
-    <Compile Include="..\CsvHelper\Configuration\ICsvSerializerConfiguration.cs">
-      <Link>Configuration\ICsvSerializerConfiguration.cs</Link>
-    </Compile>
-    <Compile Include="..\CsvHelper\Configuration\ICsvWriterConfiguration.cs">
-      <Link>Configuration\ICsvWriterConfiguration.cs</Link>
-    </Compile>
-    <Compile Include="..\CsvHelper\Configuration\MapTypeConverterOption.cs">
-      <Link>Configuration\MapTypeConverterOption.cs</Link>
-    </Compile>
-    <Compile Include="..\CsvHelper\Configuration\MemberTypes.cs">
-      <Link>Configuration\MemberTypes.cs</Link>
-    </Compile>
-    <Compile Include="..\CsvHelper\CsvBadDataException.cs">
-      <Link>CsvBadDataException.cs</Link>
-    </Compile>
-    <Compile Include="..\CsvHelper\CsvFactory.cs">
-      <Link>CsvFactory.cs</Link>
-    </Compile>
-    <Compile Include="..\CsvHelper\CsvHelperException.cs">
-      <Link>CsvHelperException.cs</Link>
-    </Compile>
-    <Compile Include="..\CsvHelper\CsvMissingFieldException.cs">
-      <Link>CsvMissingFieldException.cs</Link>
-    </Compile>
-    <Compile Include="..\CsvHelper\CsvParser.cs">
-      <Link>CsvParser.cs</Link>
-    </Compile>
-    <Compile Include="..\CsvHelper\CsvParserException.cs">
-      <Link>CsvParserException.cs</Link>
-    </Compile>
-    <Compile Include="..\CsvHelper\CsvReader.cs">
-      <Link>CsvReader.cs</Link>
-    </Compile>
-    <Compile Include="..\CsvHelper\CsvReaderException.cs">
-      <Link>CsvReaderException.cs</Link>
-    </Compile>
-    <Compile Include="..\CsvHelper\CsvSerializer.cs">
-      <Link>CsvSerializer.cs</Link>
-    </Compile>
-    <Compile Include="..\CsvHelper\CsvWriter.cs">
-      <Link>CsvWriter.cs</Link>
-    </Compile>
-    <Compile Include="..\CsvHelper\CsvWriterException.cs">
-      <Link>CsvWriterException.cs</Link>
-    </Compile>
-    <Compile Include="..\CsvHelper\ExceptionHelper.cs">
-      <Link>ExceptionHelper.cs</Link>
-    </Compile>
-    <Compile Include="..\CsvHelper\FieldReader.cs">
-      <Link>FieldReader.cs</Link>
-    </Compile>
-    <Compile Include="..\CsvHelper\ICsvFactory.cs">
-      <Link>ICsvFactory.cs</Link>
-    </Compile>
-    <Compile Include="..\CsvHelper\ICsvParser.cs">
-      <Link>ICsvParser.cs</Link>
-    </Compile>
-    <Compile Include="..\CsvHelper\ICsvReader.cs">
-      <Link>ICsvReader.cs</Link>
-    </Compile>
-    <Compile Include="..\CsvHelper\ICsvReaderRow.cs">
-      <Link>ICsvReaderRow.cs</Link>
-    </Compile>
-    <Compile Include="..\CsvHelper\ICsvSerializer.cs">
-      <Link>ICsvSerializer.cs</Link>
-    </Compile>
-    <Compile Include="..\CsvHelper\ICsvWriter.cs">
-      <Link>ICsvWriter.cs</Link>
-    </Compile>
-    <Compile Include="..\CsvHelper\ICsvWriterRow.cs">
-      <Link>ICsvWriterRow.cs</Link>
-    </Compile>
-    <Compile Include="..\CsvHelper\Properties\AssemblyInfo.cs">
-      <Link>Properties\AssemblyInfo.cs</Link>
-    </Compile>
-    <Compile Include="..\CsvHelper\RecordBuilder.cs">
-      <Link>RecordBuilder.cs</Link>
-    </Compile>
-    <Compile Include="..\CsvHelper\ReflectionExtensions.cs">
-      <Link>ReflectionExtensions.cs</Link>
-    </Compile>
-    <Compile Include="..\CsvHelper\ReflectionHelper.cs">
-      <Link>ReflectionHelper.cs</Link>
-    </Compile>
-    <Compile Include="..\CsvHelper\StringHelper.cs">
-      <Link>StringHelper.cs</Link>
-    </Compile>
-    <Compile Include="..\CsvHelper\TypeConversion\ArrayConverter.cs">
-      <Link>TypeConversion\ArrayConverter.cs</Link>
-    </Compile>
-    <Compile Include="..\CsvHelper\TypeConversion\ArrayListConverter.cs">
-      <Link>TypeConversion\ArrayListConverter.cs</Link>
-    </Compile>
-    <Compile Include="..\CsvHelper\TypeConversion\BooleanConverter.cs">
-      <Link>TypeConversion\BooleanConverter.cs</Link>
-    </Compile>
-    <Compile Include="..\CsvHelper\TypeConversion\ByteConverter.cs">
-      <Link>TypeConversion\ByteConverter.cs</Link>
-    </Compile>
-    <Compile Include="..\CsvHelper\TypeConversion\CharConverter.cs">
-      <Link>TypeConversion\CharConverter.cs</Link>
-    </Compile>
-    <Compile Include="..\CsvHelper\TypeConversion\CollectionGenericConverter.cs">
-      <Link>TypeConversion\CollectionGenericConverter.cs</Link>
-    </Compile>
-    <Compile Include="..\CsvHelper\TypeConversion\CsvTypeConverterException.cs">
-      <Link>TypeConversion\CsvTypeConverterException.cs</Link>
-    </Compile>
-    <Compile Include="..\CsvHelper\TypeConversion\DateTimeConverter.cs">
-      <Link>TypeConversion\DateTimeConverter.cs</Link>
-    </Compile>
-    <Compile Include="..\CsvHelper\TypeConversion\DateTimeOffsetConverter.cs">
-      <Link>TypeConversion\DateTimeOffsetConverter.cs</Link>
-    </Compile>
-    <Compile Include="..\CsvHelper\TypeConversion\DecimalConverter.cs">
-      <Link>TypeConversion\DecimalConverter.cs</Link>
-    </Compile>
-    <Compile Include="..\CsvHelper\TypeConversion\DefaultTypeConverter.cs">
-      <Link>TypeConversion\DefaultTypeConverter.cs</Link>
-    </Compile>
-    <Compile Include="..\CsvHelper\TypeConversion\DoubleConverter.cs">
-      <Link>TypeConversion\DoubleConverter.cs</Link>
-    </Compile>
-    <Compile Include="..\CsvHelper\TypeConversion\EnumConverter.cs">
-      <Link>TypeConversion\EnumConverter.cs</Link>
-    </Compile>
-    <Compile Include="..\CsvHelper\TypeConversion\EnumerableConverter.cs">
-      <Link>TypeConversion\EnumerableConverter.cs</Link>
-    </Compile>
-    <Compile Include="..\CsvHelper\TypeConversion\GuidConverter.cs">
-      <Link>TypeConversion\GuidConverter.cs</Link>
-    </Compile>
-    <Compile Include="..\CsvHelper\TypeConversion\IDictionaryConverter.cs">
-      <Link>TypeConversion\IDictionaryConverter.cs</Link>
-    </Compile>
-    <Compile Include="..\CsvHelper\TypeConversion\IDictionaryGenericConverter.cs">
-      <Link>TypeConversion\IDictionaryGenericConverter.cs</Link>
-    </Compile>
-    <Compile Include="..\CsvHelper\TypeConversion\IEnumerableConverter.cs">
-      <Link>TypeConversion\IEnumerableConverter.cs</Link>
-    </Compile>
-    <Compile Include="..\CsvHelper\TypeConversion\IEnumerableGenericConverter.cs">
-      <Link>TypeConversion\IEnumerableGenericConverter.cs</Link>
-    </Compile>
-    <Compile Include="..\CsvHelper\TypeConversion\Int16Converter.cs">
-      <Link>TypeConversion\Int16Converter.cs</Link>
-    </Compile>
-    <Compile Include="..\CsvHelper\TypeConversion\Int32Converter.cs">
-      <Link>TypeConversion\Int32Converter.cs</Link>
-    </Compile>
-    <Compile Include="..\CsvHelper\TypeConversion\Int64Converter.cs">
-      <Link>TypeConversion\Int64Converter.cs</Link>
-    </Compile>
-    <Compile Include="..\CsvHelper\TypeConversion\ITypeConverter.cs">
-      <Link>TypeConversion\ITypeConverter.cs</Link>
-    </Compile>
-    <Compile Include="..\CsvHelper\TypeConversion\NullableConverter.cs">
-      <Link>TypeConversion\NullableConverter.cs</Link>
-    </Compile>
-    <Compile Include="..\CsvHelper\TypeConversion\SByteConverter.cs">
-      <Link>TypeConversion\SByteConverter.cs</Link>
-    </Compile>
-    <Compile Include="..\CsvHelper\TypeConversion\SingleConverter.cs">
-      <Link>TypeConversion\SingleConverter.cs</Link>
-    </Compile>
-    <Compile Include="..\CsvHelper\TypeConversion\StringConverter.cs">
-      <Link>TypeConversion\StringConverter.cs</Link>
-    </Compile>
-    <Compile Include="..\CsvHelper\TypeConversion\TimeSpanConverter.cs">
-      <Link>TypeConversion\TimeSpanConverter.cs</Link>
-    </Compile>
-    <Compile Include="..\CsvHelper\TypeConversion\TypeConverterFactory.cs">
-      <Link>TypeConversion\TypeConverterFactory.cs</Link>
-    </Compile>
-    <Compile Include="..\CsvHelper\TypeConversion\TypeConverterOptions.cs">
-      <Link>TypeConversion\TypeConverterOptions.cs</Link>
-    </Compile>
-    <Compile Include="..\CsvHelper\TypeConversion\TypeConverterOptionsFactory.cs">
-      <Link>TypeConversion\TypeConverterOptionsFactory.cs</Link>
-    </Compile>
-    <Compile Include="..\CsvHelper\TypeConversion\UInt16Converter.cs">
-      <Link>TypeConversion\UInt16Converter.cs</Link>
-    </Compile>
-    <Compile Include="..\CsvHelper\TypeConversion\UInt32Converter.cs">
-      <Link>TypeConversion\UInt32Converter.cs</Link>
-    </Compile>
-    <Compile Include="..\CsvHelper\TypeConversion\UInt64Converter.cs">
-      <Link>TypeConversion\UInt64Converter.cs</Link>
-    </Compile>
-  </ItemGroup>
-  <ItemGroup>
-    <Content Include="CsvHelper.snk" />
-  </ItemGroup>
-  <Import Project="$(MSBuildToolsPath)\Microsoft.CSharp.targets" />
-  <!-- To modify your build process, add your task inside one of the targets below and uncomment it. 
-       Other similar extension points exist, see Microsoft.Common.targets.
-  <Target Name="BeforeBuild">
-  </Target>
-  <Target Name="AfterBuild">
-  </Target>
-  -->
+﻿<?xml version="1.0" encoding="utf-8"?>
+<Project ToolsVersion="14.0" DefaultTargets="Build" xmlns="http://schemas.microsoft.com/developer/msbuild/2003">
+  <Import Project="$(MSBuildExtensionsPath)\$(MSBuildToolsVersion)\Microsoft.Common.props" Condition="Exists('$(MSBuildExtensionsPath)\$(MSBuildToolsVersion)\Microsoft.Common.props')" />
+  <PropertyGroup>
+    <Configuration Condition=" '$(Configuration)' == '' ">Debug</Configuration>
+    <Platform Condition=" '$(Platform)' == '' ">AnyCPU</Platform>
+    <ProjectGuid>{D65BCB4C-18CF-4AAC-8790-CB0BB2EE0088}</ProjectGuid>
+    <OutputType>Library</OutputType>
+    <AppDesignerFolder>Properties</AppDesignerFolder>
+    <RootNamespace>CsvHelper</RootNamespace>
+    <AssemblyName>CsvHelperNCrunch</AssemblyName>
+    <TargetFrameworkVersion>v4.0</TargetFrameworkVersion>
+    <FileAlignment>512</FileAlignment>
+  </PropertyGroup>
+  <PropertyGroup Condition=" '$(Configuration)|$(Platform)' == 'Debug|AnyCPU' ">
+    <DebugSymbols>true</DebugSymbols>
+    <DebugType>full</DebugType>
+    <Optimize>false</Optimize>
+    <OutputPath>bin\Debug\</OutputPath>
+    <DefineConstants>DEBUG;TRACE</DefineConstants>
+    <ErrorReport>prompt</ErrorReport>
+    <WarningLevel>4</WarningLevel>
+  </PropertyGroup>
+  <PropertyGroup Condition=" '$(Configuration)|$(Platform)' == 'Release|AnyCPU' ">
+    <DebugType>pdbonly</DebugType>
+    <Optimize>true</Optimize>
+    <OutputPath>bin\Release\</OutputPath>
+    <DefineConstants>TRACE</DefineConstants>
+    <ErrorReport>prompt</ErrorReport>
+    <WarningLevel>4</WarningLevel>
+  </PropertyGroup>
+  <PropertyGroup>
+    <SignAssembly>true</SignAssembly>
+  </PropertyGroup>
+  <PropertyGroup>
+    <AssemblyOriginatorKeyFile>CsvHelper.snk</AssemblyOriginatorKeyFile>
+  </PropertyGroup>
+  <ItemGroup>
+    <Reference Include="System" />
+    <Reference Include="System.Core" />
+    <Reference Include="System.Xml.Linq" />
+    <Reference Include="System.Data.DataSetExtensions" />
+    <Reference Include="Microsoft.CSharp" />
+    <Reference Include="System.Data" />
+    <Reference Include="System.Xml" />
+  </ItemGroup>
+  <ItemGroup>
+    <Compile Include="..\CsvHelper\Compatibility\NETSTANDARD\TypeExtensions.cs">
+      <Link>Compatibility\NETSTANDARD\TypeExtensions.cs</Link>
+    </Compile>
+    <Compile Include="..\CsvHelper\Compatibility\NETSTANDARD\TypeInfo.cs">
+      <Link>Compatibility\NETSTANDARD\TypeInfo.cs</Link>
+    </Compile>
+    <Compile Include="..\CsvHelper\Compatibility\NET_2_0\Delegates.cs">
+      <Link>Compatibility\NET_2_0\Delegates.cs</Link>
+    </Compile>
+    <Compile Include="..\CsvHelper\Compatibility\NET_2_0\EnumerableExtensions.cs">
+      <Link>Compatibility\NET_2_0\EnumerableExtensions.cs</Link>
+    </Compile>
+    <Compile Include="..\CsvHelper\Compatibility\NET_2_0\ExtensionAttribute.cs">
+      <Link>Compatibility\NET_2_0\ExtensionAttribute.cs</Link>
+    </Compile>
+    <Compile Include="..\CsvHelper\Compatibility\NET_2_0\StringExtensions.cs">
+      <Link>Compatibility\NET_2_0\StringExtensions.cs</Link>
+    </Compile>
+    <Compile Include="..\CsvHelper\Compatibility\NET_3_5\Tuple`2.cs">
+      <Link>Compatibility\NET_3_5\Tuple`2.cs</Link>
+    </Compile>
+    <Compile Include="..\CsvHelper\Compatibility\PCL\EnumerableExtensions.cs">
+      <Link>Compatibility\PCL\EnumerableExtensions.cs</Link>
+    </Compile>
+    <Compile Include="..\CsvHelper\Configuration\AutoMapOptions.cs">
+      <Link>Configuration\AutoMapOptions.cs</Link>
+    </Compile>
+    <Compile Include="..\CsvHelper\Configuration\CsvClassMap.cs">
+      <Link>Configuration\CsvClassMap.cs</Link>
+    </Compile>
+    <Compile Include="..\CsvHelper\Configuration\CsvClassMapCollection.cs">
+      <Link>Configuration\CsvClassMapCollection.cs</Link>
+    </Compile>
+    <Compile Include="..\CsvHelper\Configuration\CsvClassMap`1.cs">
+      <Link>Configuration\CsvClassMap`1.cs</Link>
+    </Compile>
+    <Compile Include="..\CsvHelper\Configuration\CsvConfiguration.cs">
+      <Link>Configuration\CsvConfiguration.cs</Link>
+    </Compile>
+    <Compile Include="..\CsvHelper\Configuration\CsvConfigurationException.cs">
+      <Link>Configuration\CsvConfigurationException.cs</Link>
+    </Compile>
+    <Compile Include="..\CsvHelper\Configuration\CsvPropertyMap.cs">
+      <Link>Configuration\CsvPropertyMap.cs</Link>
+    </Compile>
+    <Compile Include="..\CsvHelper\Configuration\CsvPropertyMapCollection.cs">
+      <Link>Configuration\CsvPropertyMapCollection.cs</Link>
+    </Compile>
+    <Compile Include="..\CsvHelper\Configuration\CsvPropertyMapComparer.cs">
+      <Link>Configuration\CsvPropertyMapComparer.cs</Link>
+    </Compile>
+    <Compile Include="..\CsvHelper\Configuration\CsvPropertyMapData.cs">
+      <Link>Configuration\CsvPropertyMapData.cs</Link>
+    </Compile>
+    <Compile Include="..\CsvHelper\Configuration\CsvPropertyNameCollection.cs">
+      <Link>Configuration\CsvPropertyNameCollection.cs</Link>
+    </Compile>
+    <Compile Include="..\CsvHelper\Configuration\CsvPropertyReferenceMap.cs">
+      <Link>Configuration\CsvPropertyReferenceMap.cs</Link>
+    </Compile>
+    <Compile Include="..\CsvHelper\Configuration\CsvPropertyReferenceMapCollection.cs">
+      <Link>Configuration\CsvPropertyReferenceMapCollection.cs</Link>
+    </Compile>
+    <Compile Include="..\CsvHelper\Configuration\CsvPropertyReferenceMapData.cs">
+      <Link>Configuration\CsvPropertyReferenceMapData.cs</Link>
+    </Compile>
+    <Compile Include="..\CsvHelper\Configuration\DefaultCsvClassMap`1.cs">
+      <Link>Configuration\DefaultCsvClassMap`1.cs</Link>
+    </Compile>
+    <Compile Include="..\CsvHelper\Configuration\ICsvParserConfiguration.cs">
+      <Link>Configuration\ICsvParserConfiguration.cs</Link>
+    </Compile>
+    <Compile Include="..\CsvHelper\Configuration\ICsvReaderConfiguration.cs">
+      <Link>Configuration\ICsvReaderConfiguration.cs</Link>
+    </Compile>
+    <Compile Include="..\CsvHelper\Configuration\ICsvSerializerConfiguration.cs">
+      <Link>Configuration\ICsvSerializerConfiguration.cs</Link>
+    </Compile>
+    <Compile Include="..\CsvHelper\Configuration\ICsvWriterConfiguration.cs">
+      <Link>Configuration\ICsvWriterConfiguration.cs</Link>
+    </Compile>
+    <Compile Include="..\CsvHelper\Configuration\MapTypeConverterOption.cs">
+      <Link>Configuration\MapTypeConverterOption.cs</Link>
+    </Compile>
+    <Compile Include="..\CsvHelper\Configuration\MemberTypes.cs">
+      <Link>Configuration\MemberTypes.cs</Link>
+    </Compile>
+    <Compile Include="..\CsvHelper\CsvBadDataException.cs">
+      <Link>CsvBadDataException.cs</Link>
+    </Compile>
+    <Compile Include="..\CsvHelper\CsvFactory.cs">
+      <Link>CsvFactory.cs</Link>
+    </Compile>
+    <Compile Include="..\CsvHelper\CsvHelperException.cs">
+      <Link>CsvHelperException.cs</Link>
+    </Compile>
+    <Compile Include="..\CsvHelper\CsvMissingFieldException.cs">
+      <Link>CsvMissingFieldException.cs</Link>
+    </Compile>
+    <Compile Include="..\CsvHelper\CsvParser.cs">
+      <Link>CsvParser.cs</Link>
+    </Compile>
+    <Compile Include="..\CsvHelper\CsvParserException.cs">
+      <Link>CsvParserException.cs</Link>
+    </Compile>
+    <Compile Include="..\CsvHelper\CsvReader.cs">
+      <Link>CsvReader.cs</Link>
+    </Compile>
+    <Compile Include="..\CsvHelper\CsvReaderException.cs">
+      <Link>CsvReaderException.cs</Link>
+    </Compile>
+    <Compile Include="..\CsvHelper\CsvSerializer.cs">
+      <Link>CsvSerializer.cs</Link>
+    </Compile>
+    <Compile Include="..\CsvHelper\CsvWriter.cs">
+      <Link>CsvWriter.cs</Link>
+    </Compile>
+    <Compile Include="..\CsvHelper\CsvWriterException.cs">
+      <Link>CsvWriterException.cs</Link>
+    </Compile>
+    <Compile Include="..\CsvHelper\ExceptionHelper.cs">
+      <Link>ExceptionHelper.cs</Link>
+    </Compile>
+    <Compile Include="..\CsvHelper\FieldReader.cs">
+      <Link>FieldReader.cs</Link>
+    </Compile>
+    <Compile Include="..\CsvHelper\ICsvFactory.cs">
+      <Link>ICsvFactory.cs</Link>
+    </Compile>
+    <Compile Include="..\CsvHelper\ICsvParser.cs">
+      <Link>ICsvParser.cs</Link>
+    </Compile>
+    <Compile Include="..\CsvHelper\ICsvReader.cs">
+      <Link>ICsvReader.cs</Link>
+    </Compile>
+    <Compile Include="..\CsvHelper\ICsvReaderRow.cs">
+      <Link>ICsvReaderRow.cs</Link>
+    </Compile>
+    <Compile Include="..\CsvHelper\ICsvSerializer.cs">
+      <Link>ICsvSerializer.cs</Link>
+    </Compile>
+    <Compile Include="..\CsvHelper\ICsvWriter.cs">
+      <Link>ICsvWriter.cs</Link>
+    </Compile>
+    <Compile Include="..\CsvHelper\ICsvWriterRow.cs">
+      <Link>ICsvWriterRow.cs</Link>
+    </Compile>
+    <Compile Include="..\CsvHelper\Properties\AssemblyInfo.cs">
+      <Link>Properties\AssemblyInfo.cs</Link>
+    </Compile>
+    <Compile Include="..\CsvHelper\RecordBuilder.cs">
+      <Link>RecordBuilder.cs</Link>
+    </Compile>
+    <Compile Include="..\CsvHelper\ReflectionExtensions.cs">
+      <Link>ReflectionExtensions.cs</Link>
+    </Compile>
+    <Compile Include="..\CsvHelper\ReflectionHelper.cs">
+      <Link>ReflectionHelper.cs</Link>
+    </Compile>
+    <Compile Include="..\CsvHelper\StringHelper.cs">
+      <Link>StringHelper.cs</Link>
+    </Compile>
+    <Compile Include="..\CsvHelper\TypeConversion\ArrayConverter.cs">
+      <Link>TypeConversion\ArrayConverter.cs</Link>
+    </Compile>
+    <Compile Include="..\CsvHelper\TypeConversion\ArrayListConverter.cs">
+      <Link>TypeConversion\ArrayListConverter.cs</Link>
+    </Compile>
+    <Compile Include="..\CsvHelper\TypeConversion\BooleanConverter.cs">
+      <Link>TypeConversion\BooleanConverter.cs</Link>
+    </Compile>
+    <Compile Include="..\CsvHelper\TypeConversion\ByteConverter.cs">
+      <Link>TypeConversion\ByteConverter.cs</Link>
+    </Compile>
+    <Compile Include="..\CsvHelper\TypeConversion\CharConverter.cs">
+      <Link>TypeConversion\CharConverter.cs</Link>
+    </Compile>
+    <Compile Include="..\CsvHelper\TypeConversion\CollectionGenericConverter.cs">
+      <Link>TypeConversion\CollectionGenericConverter.cs</Link>
+    </Compile>
+    <Compile Include="..\CsvHelper\TypeConversion\CsvTypeConverterException.cs">
+      <Link>TypeConversion\CsvTypeConverterException.cs</Link>
+    </Compile>
+    <Compile Include="..\CsvHelper\TypeConversion\DateTimeConverter.cs">
+      <Link>TypeConversion\DateTimeConverter.cs</Link>
+    </Compile>
+    <Compile Include="..\CsvHelper\TypeConversion\DateTimeOffsetConverter.cs">
+      <Link>TypeConversion\DateTimeOffsetConverter.cs</Link>
+    </Compile>
+    <Compile Include="..\CsvHelper\TypeConversion\DecimalConverter.cs">
+      <Link>TypeConversion\DecimalConverter.cs</Link>
+    </Compile>
+    <Compile Include="..\CsvHelper\TypeConversion\DefaultTypeConverter.cs">
+      <Link>TypeConversion\DefaultTypeConverter.cs</Link>
+    </Compile>
+    <Compile Include="..\CsvHelper\TypeConversion\DoubleConverter.cs">
+      <Link>TypeConversion\DoubleConverter.cs</Link>
+    </Compile>
+    <Compile Include="..\CsvHelper\TypeConversion\EnumConverter.cs">
+      <Link>TypeConversion\EnumConverter.cs</Link>
+    </Compile>
+    <Compile Include="..\CsvHelper\TypeConversion\EnumerableConverter.cs">
+      <Link>TypeConversion\EnumerableConverter.cs</Link>
+    </Compile>
+    <Compile Include="..\CsvHelper\TypeConversion\GuidConverter.cs">
+      <Link>TypeConversion\GuidConverter.cs</Link>
+    </Compile>
+    <Compile Include="..\CsvHelper\TypeConversion\IDictionaryConverter.cs">
+      <Link>TypeConversion\IDictionaryConverter.cs</Link>
+    </Compile>
+    <Compile Include="..\CsvHelper\TypeConversion\IDictionaryGenericConverter.cs">
+      <Link>TypeConversion\IDictionaryGenericConverter.cs</Link>
+    </Compile>
+    <Compile Include="..\CsvHelper\TypeConversion\IEnumerableConverter.cs">
+      <Link>TypeConversion\IEnumerableConverter.cs</Link>
+    </Compile>
+    <Compile Include="..\CsvHelper\TypeConversion\IEnumerableGenericConverter.cs">
+      <Link>TypeConversion\IEnumerableGenericConverter.cs</Link>
+    </Compile>
+    <Compile Include="..\CsvHelper\TypeConversion\Int16Converter.cs">
+      <Link>TypeConversion\Int16Converter.cs</Link>
+    </Compile>
+    <Compile Include="..\CsvHelper\TypeConversion\Int32Converter.cs">
+      <Link>TypeConversion\Int32Converter.cs</Link>
+    </Compile>
+    <Compile Include="..\CsvHelper\TypeConversion\Int64Converter.cs">
+      <Link>TypeConversion\Int64Converter.cs</Link>
+    </Compile>
+    <Compile Include="..\CsvHelper\TypeConversion\ITypeConverter.cs">
+      <Link>TypeConversion\ITypeConverter.cs</Link>
+    </Compile>
+    <Compile Include="..\CsvHelper\TypeConversion\NullableConverter.cs">
+      <Link>TypeConversion\NullableConverter.cs</Link>
+    </Compile>
+    <Compile Include="..\CsvHelper\TypeConversion\SByteConverter.cs">
+      <Link>TypeConversion\SByteConverter.cs</Link>
+    </Compile>
+    <Compile Include="..\CsvHelper\TypeConversion\SingleConverter.cs">
+      <Link>TypeConversion\SingleConverter.cs</Link>
+    </Compile>
+    <Compile Include="..\CsvHelper\TypeConversion\StringConverter.cs">
+      <Link>TypeConversion\StringConverter.cs</Link>
+    </Compile>
+    <Compile Include="..\CsvHelper\TypeConversion\TimeSpanConverter.cs">
+      <Link>TypeConversion\TimeSpanConverter.cs</Link>
+    </Compile>
+    <Compile Include="..\CsvHelper\TypeConversion\TypeConverterFactory.cs">
+      <Link>TypeConversion\TypeConverterFactory.cs</Link>
+    </Compile>
+    <Compile Include="..\CsvHelper\TypeConversion\TypeConverterOptions.cs">
+      <Link>TypeConversion\TypeConverterOptions.cs</Link>
+    </Compile>
+    <Compile Include="..\CsvHelper\TypeConversion\TypeConverterOptionsFactory.cs">
+      <Link>TypeConversion\TypeConverterOptionsFactory.cs</Link>
+    </Compile>
+    <Compile Include="..\CsvHelper\TypeConversion\UInt16Converter.cs">
+      <Link>TypeConversion\UInt16Converter.cs</Link>
+    </Compile>
+    <Compile Include="..\CsvHelper\TypeConversion\UInt32Converter.cs">
+      <Link>TypeConversion\UInt32Converter.cs</Link>
+    </Compile>
+    <Compile Include="..\CsvHelper\TypeConversion\UInt64Converter.cs">
+      <Link>TypeConversion\UInt64Converter.cs</Link>
+    </Compile>
+  </ItemGroup>
+  <ItemGroup>
+    <Content Include="CsvHelper.snk" />
+  </ItemGroup>
+  <Import Project="$(MSBuildToolsPath)\Microsoft.CSharp.targets" />
+  <!-- To modify your build process, add your task inside one of the targets below and uncomment it. 
+       Other similar extension points exist, see Microsoft.Common.targets.
+  <Target Name="BeforeBuild">
+  </Target>
+  <Target Name="AfterBuild">
+  </Target>
+  -->
 </Project>