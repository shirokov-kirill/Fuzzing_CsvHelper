﻿// Copyright 2009-2022 Josh Close
// This file is a part of CsvHelper and is dual licensed under MS-PL and Apache 2.0.
// See LICENSE.txt for details or visit http://www.opensource.org/licenses/ms-pl.html for MS-PL and http://opensource.org/licenses/Apache-2.0 for Apache 2.0.
// https://github.com/JoshClose/CsvHelper
using System;
using CsvHelper.Configuration;
using System.Linq;

namespace CsvHelper.TypeConversion
{
    /// <summary>
    /// Converts an <see cref="object"/> to and from a <see cref="string"/>.
    /// </summary>
    public class DefaultTypeConverter : ITypeConverter
    {
		/// <inheritdoc/>
		public virtual object? ConvertFromString(string? text, IReaderRow row, MemberMapData memberMapData)
		{
			if (memberMapData.UseDefaultOnConversionFailure && memberMapData.IsDefaultSet && memberMapData.Member.MemberType() == memberMapData.Default?.GetType())
			{
				return memberMapData.Default;
			}

			if (!row.Configuration.ExceptionMessagesContainRawData)
			{
				text = $"Hidden because {nameof(IParserConfiguration.ExceptionMessagesContainRawData)} is false.";
			}

			text ??= string.Empty;

			var message =
				$"The conversion cannot be performed.{Environment.NewLine}" +
				$"    Text: '{text}'{Environment.NewLine}" +
				$"    MemberType: {memberMapData.Member?.MemberType().FullName}{Environment.NewLine}" +
				$"    TypeConverter: '{memberMapData.TypeConverter?.GetType().FullName}'";
			throw new TypeConverterException(this, memberMapData, text, row.Context, message);
		}

		/// <inheritdoc/>
		public virtual string? ConvertToString(object? value, IWriterRow row, MemberMapData memberMapData)
        {
            if (value == null)
            {
				if (memberMapData.TypeConverterOptions.NullValues.Count > 0)
				{
					return memberMapData.TypeConverterOptions.NullValues.First();
				}

                return string.Empty;
            }

            if (value is IFormattable formattable)
            {
                var format = memberMapData.TypeConverterOptions.Formats?.FirstOrDefault();
                return formattable.ToString(format, memberMapData.TypeConverterOptions.CultureInfo);
            }

<<<<<<< HEAD
            return value?.ToString() ?? string.Empty;
=======
            return value.ToString();
        }

        /// <summary>
        /// Converts the string to an object.
        /// </summary>
        /// <param name="text">The string to convert to an object.</param>
        /// <param name="row">The <see cref="IReaderRow"/> for the current record.</param>
        /// <param name="memberMapData">The <see cref="MemberMapData"/> for the member being created.</param>
        /// <returns>The object created from the string.</returns>
        public virtual object ConvertFromString(string text, IReaderRow row, MemberMapData memberMapData)
        {
            var message =
                $"The conversion cannot be performed.\r\n" +
                $"    Text: '{text}'\r\n" +
				$"    MemberName: {memberMapData.Member?.Name}\r\n" +
                $"    MemberType: {memberMapData.Member?.MemberType().FullName}\r\n" +
				$"    TypeConverter: '{memberMapData.TypeConverter?.GetType().FullName}'";
            throw new TypeConverterException(this, memberMapData, text, (ReadingContext)row.Context, message);
>>>>>>> fbf46c48
        }
    }
}
<|MERGE_RESOLUTION|>--- conflicted
+++ resolved
@@ -1,83 +1,62 @@
-﻿// Copyright 2009-2022 Josh Close
-// This file is a part of CsvHelper and is dual licensed under MS-PL and Apache 2.0.
-// See LICENSE.txt for details or visit http://www.opensource.org/licenses/ms-pl.html for MS-PL and http://opensource.org/licenses/Apache-2.0 for Apache 2.0.
-// https://github.com/JoshClose/CsvHelper
-using System;
-using CsvHelper.Configuration;
-using System.Linq;
-
-namespace CsvHelper.TypeConversion
-{
-    /// <summary>
-    /// Converts an <see cref="object"/> to and from a <see cref="string"/>.
-    /// </summary>
-    public class DefaultTypeConverter : ITypeConverter
-    {
-		/// <inheritdoc/>
-		public virtual object? ConvertFromString(string? text, IReaderRow row, MemberMapData memberMapData)
-		{
-			if (memberMapData.UseDefaultOnConversionFailure && memberMapData.IsDefaultSet && memberMapData.Member.MemberType() == memberMapData.Default?.GetType())
-			{
-				return memberMapData.Default;
-			}
-
-			if (!row.Configuration.ExceptionMessagesContainRawData)
-			{
-				text = $"Hidden because {nameof(IParserConfiguration.ExceptionMessagesContainRawData)} is false.";
-			}
-
-			text ??= string.Empty;
-
-			var message =
-				$"The conversion cannot be performed.{Environment.NewLine}" +
-				$"    Text: '{text}'{Environment.NewLine}" +
-				$"    MemberType: {memberMapData.Member?.MemberType().FullName}{Environment.NewLine}" +
-				$"    TypeConverter: '{memberMapData.TypeConverter?.GetType().FullName}'";
-			throw new TypeConverterException(this, memberMapData, text, row.Context, message);
-		}
-
-		/// <inheritdoc/>
-		public virtual string? ConvertToString(object? value, IWriterRow row, MemberMapData memberMapData)
-        {
-            if (value == null)
-            {
-				if (memberMapData.TypeConverterOptions.NullValues.Count > 0)
-				{
-					return memberMapData.TypeConverterOptions.NullValues.First();
-				}
-
-                return string.Empty;
-            }
-
-            if (value is IFormattable formattable)
-            {
-                var format = memberMapData.TypeConverterOptions.Formats?.FirstOrDefault();
-                return formattable.ToString(format, memberMapData.TypeConverterOptions.CultureInfo);
-            }
-
-<<<<<<< HEAD
-            return value?.ToString() ?? string.Empty;
-=======
-            return value.ToString();
-        }
-
-        /// <summary>
-        /// Converts the string to an object.
-        /// </summary>
-        /// <param name="text">The string to convert to an object.</param>
-        /// <param name="row">The <see cref="IReaderRow"/> for the current record.</param>
-        /// <param name="memberMapData">The <see cref="MemberMapData"/> for the member being created.</param>
-        /// <returns>The object created from the string.</returns>
-        public virtual object ConvertFromString(string text, IReaderRow row, MemberMapData memberMapData)
-        {
-            var message =
-                $"The conversion cannot be performed.\r\n" +
-                $"    Text: '{text}'\r\n" +
-				$"    MemberName: {memberMapData.Member?.Name}\r\n" +
-                $"    MemberType: {memberMapData.Member?.MemberType().FullName}\r\n" +
-				$"    TypeConverter: '{memberMapData.TypeConverter?.GetType().FullName}'";
-            throw new TypeConverterException(this, memberMapData, text, (ReadingContext)row.Context, message);
->>>>>>> fbf46c48
-        }
-    }
-}
+﻿// Copyright 2009-2022 Josh Close
+// This file is a part of CsvHelper and is dual licensed under MS-PL and Apache 2.0.
+// See LICENSE.txt for details or visit http://www.opensource.org/licenses/ms-pl.html for MS-PL and http://opensource.org/licenses/Apache-2.0 for Apache 2.0.
+// https://github.com/JoshClose/CsvHelper
+using System;
+using CsvHelper.Configuration;
+using System.Linq;
+
+namespace CsvHelper.TypeConversion
+{
+    /// <summary>
+    /// Converts an <see cref="object"/> to and from a <see cref="string"/>.
+    /// </summary>
+    public class DefaultTypeConverter : ITypeConverter
+    {
+		/// <inheritdoc/>
+		public virtual object? ConvertFromString(string? text, IReaderRow row, MemberMapData memberMapData)
+		{
+			if (memberMapData.UseDefaultOnConversionFailure && memberMapData.IsDefaultSet && memberMapData.Member.MemberType() == memberMapData.Default?.GetType())
+			{
+				return memberMapData.Default;
+			}
+
+			if (!row.Configuration.ExceptionMessagesContainRawData)
+			{
+				text = $"Hidden because {nameof(IParserConfiguration.ExceptionMessagesContainRawData)} is false.";
+			}
+
+			text ??= string.Empty;
+
+			var message =
+				$"The conversion cannot be performed.{Environment.NewLine}" +
+				$"    Text: '{text}'{Environment.NewLine}" +
+				$"    MemberName: {memberMapData.Member?.Name}{Environment.NewLine}" +
+				$"    MemberType: {memberMapData.Member?.MemberType().FullName}{Environment.NewLine}" +
+				$"    TypeConverter: '{memberMapData.TypeConverter?.GetType().FullName}'";
+			throw new TypeConverterException(this, memberMapData, text, row.Context, message);
+		}
+
+		/// <inheritdoc/>
+		public virtual string? ConvertToString(object? value, IWriterRow row, MemberMapData memberMapData)
+        {
+            if (value == null)
+            {
+				if (memberMapData.TypeConverterOptions.NullValues.Count > 0)
+				{
+					return memberMapData.TypeConverterOptions.NullValues.First();
+				}
+
+                return string.Empty;
+            }
+
+            if (value is IFormattable formattable)
+            {
+                var format = memberMapData.TypeConverterOptions.Formats?.FirstOrDefault();
+                return formattable.ToString(format, memberMapData.TypeConverterOptions.CultureInfo);
+            }
+
+            return value?.ToString() ?? string.Empty;
+        }
+    }
+}