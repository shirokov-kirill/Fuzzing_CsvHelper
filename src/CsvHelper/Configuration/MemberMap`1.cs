--- conflicted
+++ resolved
@@ -1,273 +1,270 @@
-﻿// Copyright 2009-2022 Josh Close
-// This file is a part of CsvHelper and is dual licensed under MS-PL and Apache 2.0.
-// See LICENSE.txt for details or visit http://www.opensource.org/licenses/ms-pl.html for MS-PL and http://opensource.org/licenses/Apache-2.0 for Apache 2.0.
-// https://github.com/JoshClose/CsvHelper
-using CsvHelper.TypeConversion;
-using System;
-using System.Collections;
-using System.Linq.Expressions;
-using System.Reflection;
-
-namespace CsvHelper.Configuration
-{
-	/// <summary>
-	/// Mapping info for a member to a CSV field.
-	/// </summary>
-	public class MemberMap<TClass, TMember> : MemberMap
-	{
-		/// <summary>
-		/// Creates a new <see cref="MemberMap"/> instance using the specified member.
-		/// </summary>
-		public MemberMap(MemberInfo? member)
-		{
-			TypeConverterOption = new MemberMapTypeConverterOption(this);
-
-			Data = new MemberMapData(member);
-		}
-
-		/// <summary>
-		/// When reading, is used to get the field
-		/// at the index of the name if there was a
-		/// header specified. It will look for the
-		/// first name match in the order listed.
-		/// When writing, sets the name of the 
-		/// field in the header record.
-		/// The first name will be used.
-		/// </summary>
-		/// <param name="names">The possible names of the CSV field.</param>
-		public virtual new MemberMap<TClass, TMember> Name(params string[] names)
-		{
-			if (names == null || names.Length == 0)
-			{
-				throw new ArgumentNullException(nameof(names));
-			}
-
-			Data.Names.Clear();
-			Data.Names.AddRange(names);
-			Data.IsNameSet = true;
-
-			return this;
-		}
-
-		/// <summary>
-		/// When reading, is used to get the 
-		/// index of the name used when there 
-		/// are multiple names that are the same.
-		/// </summary>
-		/// <param name="index">The index of the name.</param>
-		public virtual new MemberMap<TClass, TMember> NameIndex(int index)
-		{
-			Data.NameIndex = index;
-
-			return this;
-		}
-
-		/// <summary>
-		/// When reading, is used to get the field at
-		/// the given index. When writing, the fields
-		/// will be written in the order of the field
-		/// indexes.
-		/// </summary>
-		/// <param name="index">The index of the CSV field.</param>
-		/// <param name="indexEnd">The end index used when mapping to an <see cref="IEnumerable"/> member.</param>
-		public virtual new MemberMap<TClass, TMember> Index(int index, int indexEnd = -1)
-		{
-			Data.Index = index;
-			Data.IsIndexSet = true;
-			Data.IndexEnd = indexEnd;
-
-			return this;
-		}
-
-		/// <summary>
-		/// Ignore the member when reading and writing.
-		/// If this member has already been mapped as a reference
-		/// member, either by a class map, or by automapping, calling
-		/// this method will not ignore all the child members down the
-		/// tree that have already been mapped.
-		/// </summary>
-		public virtual new MemberMap<TClass, TMember> Ignore()
-		{
-			Data.Ignore = true;
-
-			return this;
-		}
-
-		/// <summary>
-		/// Ignore the member when reading and writing.
-		/// If this member has already been mapped as a reference
-		/// member, either by a class map, or by automapping, calling
-		/// this method will not ignore all the child members down the
-		/// tree that have already been mapped.
-		/// </summary>
-		/// <param name="ignore">True to ignore, otherwise false.</param>
-		public virtual new MemberMap<TClass, TMember> Ignore(bool ignore)
-		{
-			Data.Ignore = ignore;
-
-			return this;
-		}
-
-		/// <summary>
-		/// The default value that will be used when reading when
-		/// the CSV field is empty.
-		/// </summary>
-		/// <param name="defaultValue">The default value.</param>
-		/// <param name="useOnConversionFailure">Use default on conversion failure.</param>
-		public virtual MemberMap<TClass, TMember> Default(TMember defaultValue, bool useOnConversionFailure = false)
-		{
-			Data.Default = defaultValue;
-			Data.IsDefaultSet = true;
-			Data.UseDefaultOnConversionFailure = useOnConversionFailure;
-
-			return this;
-		}
-
-		/// <summary>
-		/// The default value that will be used when reading when
-		/// the CSV field is empty. This value is not type checked
-		/// and will use a <see cref="ITypeConverter"/> to convert
-		/// the field. This could potentially have runtime errors.
-		/// </summary>
-		/// <param name="defaultValue">The default value.</param>
-		/// <param name="useOnConversionFailure">Use default on conversion failure.</param>
-		public virtual MemberMap<TClass, TMember> Default(string defaultValue, bool useOnConversionFailure = false)
-		{
-			Data.Default = defaultValue;
-			Data.IsDefaultSet = true;
-			Data.UseDefaultOnConversionFailure = useOnConversionFailure;
-
-			return this;
-		}
-
-		/// <summary>
-		/// The constant value that will be used for every record when 
-		/// reading and writing. This value will always be used no matter 
-		/// what other mapping configurations are specified.
-		/// </summary>
-		/// <param name="constantValue">The constant value.</param>
-		public virtual MemberMap<TClass, TMember> Constant(TMember? constantValue)
-		{
-			Data.Constant = constantValue;
-			Data.IsConstantSet = true;
-
-			return this;
-		}
-
-		/// <summary>
-		/// Specifies the <see cref="TypeConverter"/> to use
-		/// when converting the member to and from a CSV field.
-		/// </summary>
-		/// <param name="typeConverter">The TypeConverter to use.</param>
-		public virtual new MemberMap<TClass, TMember> TypeConverter(ITypeConverter typeConverter)
-		{
-			Data.TypeConverter = typeConverter;
-
-			return this;
-		}
-
-		/// <summary>
-		/// Specifies the <see cref="TypeConverter"/> to use
-		/// when converting the member to and from a CSV field.
-		/// </summary>
-		/// <typeparam name="TConverter">The <see cref="System.Type"/> of the 
-		/// <see cref="TypeConverter"/> to use.</typeparam>
-		public virtual new MemberMap<TClass, TMember> TypeConverter<TConverter>() where TConverter : ITypeConverter
-		{
-			TypeConverter(ObjectResolver.Current.Resolve<TConverter>());
-
-			return this;
-		}
-
-		/// <summary>
-		/// Specifies an expression to be used to convert data in the
-		/// row to the member.
-		/// </summary>
-		/// <param name="convertFromStringFunction">The convert expression.</param>
-		public virtual MemberMap<TClass, TMember> Convert(ConvertFromString<TMember> convertFromStringFunction)
-		{
-			var instance = convertFromStringFunction.Target != null ? Expression.Constant(convertFromStringFunction.Target) : null;
-			var fieldParameter = Expression.Parameter(typeof(ConvertFromStringArgs), "args");
-			var methodExpression = Expression.Call
-			(
-				instance,
-				convertFromStringFunction.Method,
-				fieldParameter
-			);
-			var lambdaExpression = Expression.Lambda<ConvertFromString<TMember>>(methodExpression, fieldParameter);
-
-			Data.ReadingConvertExpression = lambdaExpression;
-
-			return this;
-		}
-
-		/// <summary>
-		/// Specifies an expression to be used to convert the object
-		/// to a field.
-		/// </summary>
-		/// <param name="convertToStringFunction">The convert expression.</param>
-		public virtual MemberMap<TClass, TMember> Convert(ConvertToString<TClass> convertToStringFunction)
-		{
-			var instance = convertToStringFunction.Target != null ? Expression.Constant(convertToStringFunction.Target) : null;
-			var fieldParameter = Expression.Parameter(typeof(ConvertToStringArgs<TClass>), "args");
-			var methodExpression = Expression.Call
-			(
-				instance,
-				convertToStringFunction.Method,
-				fieldParameter
-			);
-			var lambdaExpression = Expression.Lambda<ConvertToString<TClass>>(methodExpression, fieldParameter);
-
-			Data.WritingConvertExpression = lambdaExpression;
-
-			return this;
-		}
-
-		/// <summary>
-		/// Ignore the member when reading if no matching field name can be found.
-		/// </summary>
-		public virtual new MemberMap<TClass, TMember> Optional()
-		{
-			Data.IsOptional = true;
-
-			return this;
-		}
-
-		/// <summary>
-		/// Specifies an expression to be used to validate a field when reading.
-		/// </summary>
-		/// <param name="validateExpression"></param>
-		public virtual new MemberMap<TClass, TMember> Validate(Validate validateExpression)
-		{
-			var fieldParameter = Expression.Parameter(typeof(ValidateArgs), "args");
-			var methodExpression = Expression.Call(
-				Expression.Constant(validateExpression.Target),
-				validateExpression.Method,
-				fieldParameter
-			);
-			var lambdaExpression = Expression.Lambda<Validate>(methodExpression, fieldParameter);
-
-			Data.ValidateExpression = lambdaExpression;
-
-			return this;
-		}
-<<<<<<< HEAD
-	}
-}
-
-=======
-
-        /// <summary>
-		/// Specifies an expression to be used to validate a field when reading along with specified exception message.
-		/// </summary>
-		/// <param name="validateExpression"></param>
-        /// <param name="validateMessageExpression"></param>
-		public virtual new MemberMap<TClass, TMember> Validate(Func<string, bool> validateExpression, Func<string, string> validateMessageExpression)
-        {
-            Data.ValidateExpression = (Expression<Func<string, bool>>)(x => validateExpression(x));
-            Data.ValidateMessageExpression = (Expression<Func<string, string>>)((x) => validateMessageExpression(x));
-            return this;
-        }
-    }
-}
->>>>>>> 9e12cd93
+﻿// Copyright 2009-2022 Josh Close
+// This file is a part of CsvHelper and is dual licensed under MS-PL and Apache 2.0.
+// See LICENSE.txt for details or visit http://www.opensource.org/licenses/ms-pl.html for MS-PL and http://opensource.org/licenses/Apache-2.0 for Apache 2.0.
+// https://github.com/JoshClose/CsvHelper
+using CsvHelper.TypeConversion;
+using System;
+using System.Collections;
+using System.Linq.Expressions;
+using System.Reflection;
+
+namespace CsvHelper.Configuration
+{
+	/// <summary>
+	/// Mapping info for a member to a CSV field.
+	/// </summary>
+	public class MemberMap<TClass, TMember> : MemberMap
+	{
+		/// <summary>
+		/// Creates a new <see cref="MemberMap"/> instance using the specified member.
+		/// </summary>
+		public MemberMap(MemberInfo? member)
+		{
+			TypeConverterOption = new MemberMapTypeConverterOption(this);
+
+			Data = new MemberMapData(member);
+		}
+
+		/// <summary>
+		/// When reading, is used to get the field
+		/// at the index of the name if there was a
+		/// header specified. It will look for the
+		/// first name match in the order listed.
+		/// When writing, sets the name of the 
+		/// field in the header record.
+		/// The first name will be used.
+		/// </summary>
+		/// <param name="names">The possible names of the CSV field.</param>
+		public new virtual MemberMap<TClass, TMember> Name(params string[] names)
+		{
+			if (names == null || names.Length == 0)
+			{
+				throw new ArgumentNullException(nameof(names));
+			}
+
+			Data.Names.Clear();
+			Data.Names.AddRange(names);
+			Data.IsNameSet = true;
+
+			return this;
+		}
+
+		/// <summary>
+		/// When reading, is used to get the 
+		/// index of the name used when there 
+		/// are multiple names that are the same.
+		/// </summary>
+		/// <param name="index">The index of the name.</param>
+		public new virtual MemberMap<TClass, TMember> NameIndex(int index)
+		{
+			Data.NameIndex = index;
+
+			return this;
+		}
+
+		/// <summary>
+		/// When reading, is used to get the field at
+		/// the given index. When writing, the fields
+		/// will be written in the order of the field
+		/// indexes.
+		/// </summary>
+		/// <param name="index">The index of the CSV field.</param>
+		/// <param name="indexEnd">The end index used when mapping to an <see cref="IEnumerable"/> member.</param>
+		public new virtual MemberMap<TClass, TMember> Index(int index, int indexEnd = -1)
+		{
+			Data.Index = index;
+			Data.IsIndexSet = true;
+			Data.IndexEnd = indexEnd;
+
+			return this;
+		}
+
+		/// <summary>
+		/// Ignore the member when reading and writing.
+		/// If this member has already been mapped as a reference
+		/// member, either by a class map, or by automapping, calling
+		/// this method will not ignore all the child members down the
+		/// tree that have already been mapped.
+		/// </summary>
+		public new virtual MemberMap<TClass, TMember> Ignore()
+		{
+			Data.Ignore = true;
+
+			return this;
+		}
+
+		/// <summary>
+		/// Ignore the member when reading and writing.
+		/// If this member has already been mapped as a reference
+		/// member, either by a class map, or by automapping, calling
+		/// this method will not ignore all the child members down the
+		/// tree that have already been mapped.
+		/// </summary>
+		/// <param name="ignore">True to ignore, otherwise false.</param>
+		public new virtual MemberMap<TClass, TMember> Ignore(bool ignore)
+		{
+			Data.Ignore = ignore;
+
+			return this;
+		}
+
+		/// <summary>
+		/// The default value that will be used when reading when
+		/// the CSV field is empty.
+		/// </summary>
+		/// <param name="defaultValue">The default value.</param>
+		/// <param name="useOnConversionFailure">Use default on conversion failure.</param>
+		public virtual MemberMap<TClass, TMember> Default(TMember defaultValue, bool useOnConversionFailure = false)
+		{
+			Data.Default = defaultValue;
+			Data.IsDefaultSet = true;
+			Data.UseDefaultOnConversionFailure = useOnConversionFailure;
+
+			return this;
+		}
+
+		/// <summary>
+		/// The default value that will be used when reading when
+		/// the CSV field is empty. This value is not type checked
+		/// and will use a <see cref="ITypeConverter"/> to convert
+		/// the field. This could potentially have runtime errors.
+		/// </summary>
+		/// <param name="defaultValue">The default value.</param>
+		/// <param name="useOnConversionFailure">Use default on conversion failure.</param>
+		public virtual MemberMap<TClass, TMember> Default(string defaultValue, bool useOnConversionFailure = false)
+		{
+			Data.Default = defaultValue;
+			Data.IsDefaultSet = true;
+			Data.UseDefaultOnConversionFailure = useOnConversionFailure;
+
+			return this;
+		}
+
+		/// <summary>
+		/// The constant value that will be used for every record when 
+		/// reading and writing. This value will always be used no matter 
+		/// what other mapping configurations are specified.
+		/// </summary>
+		/// <param name="constantValue">The constant value.</param>
+		public virtual MemberMap<TClass, TMember> Constant(TMember? constantValue)
+		{
+			Data.Constant = constantValue;
+			Data.IsConstantSet = true;
+
+			return this;
+		}
+
+		/// <summary>
+		/// Specifies the <see cref="TypeConverter"/> to use
+		/// when converting the member to and from a CSV field.
+		/// </summary>
+		/// <param name="typeConverter">The TypeConverter to use.</param>
+		public new virtual MemberMap<TClass, TMember> TypeConverter(ITypeConverter typeConverter)
+		{
+			Data.TypeConverter = typeConverter;
+
+			return this;
+		}
+
+		/// <summary>
+		/// Specifies the <see cref="TypeConverter"/> to use
+		/// when converting the member to and from a CSV field.
+		/// </summary>
+		/// <typeparam name="TConverter">The <see cref="System.Type"/> of the 
+		/// <see cref="TypeConverter"/> to use.</typeparam>
+		public new virtual MemberMap<TClass, TMember> TypeConverter<TConverter>() where TConverter : ITypeConverter
+		{
+			TypeConverter(ObjectResolver.Current.Resolve<TConverter>());
+
+			return this;
+		}
+
+		/// <summary>
+		/// Specifies an expression to be used to convert data in the
+		/// row to the member.
+		/// </summary>
+		/// <param name="convertFromStringFunction">The convert expression.</param>
+		public virtual MemberMap<TClass, TMember> Convert(ConvertFromString<TMember> convertFromStringFunction)
+		{
+			var instance = convertFromStringFunction.Target != null ? Expression.Constant(convertFromStringFunction.Target) : null;
+			var fieldParameter = Expression.Parameter(typeof(ConvertFromStringArgs), "args");
+			var methodExpression = Expression.Call
+			(
+				instance,
+				convertFromStringFunction.Method,
+				fieldParameter
+			);
+			var lambdaExpression = Expression.Lambda<ConvertFromString<TMember>>(methodExpression, fieldParameter);
+
+			Data.ReadingConvertExpression = lambdaExpression;
+
+			return this;
+		}
+
+		/// <summary>
+		/// Specifies an expression to be used to convert the object
+		/// to a field.
+		/// </summary>
+		/// <param name="convertToStringFunction">The convert expression.</param>
+		public virtual MemberMap<TClass, TMember> Convert(ConvertToString<TClass> convertToStringFunction)
+		{
+			var instance = convertToStringFunction.Target != null ? Expression.Constant(convertToStringFunction.Target) : null;
+			var fieldParameter = Expression.Parameter(typeof(ConvertToStringArgs<TClass>), "args");
+			var methodExpression = Expression.Call
+			(
+				instance,
+				convertToStringFunction.Method,
+				fieldParameter
+			);
+			var lambdaExpression = Expression.Lambda<ConvertToString<TClass>>(methodExpression, fieldParameter);
+
+			Data.WritingConvertExpression = lambdaExpression;
+
+			return this;
+		}
+
+		/// <summary>
+		/// Ignore the member when reading if no matching field name can be found.
+		/// </summary>
+		public new virtual MemberMap<TClass, TMember> Optional()
+		{
+			Data.IsOptional = true;
+
+			return this;
+		}
+
+		/// <summary>
+		/// Specifies an expression to be used to validate a field when reading.
+		/// </summary>
+		/// <param name="validateExpression"></param>
+		public new virtual MemberMap<TClass, TMember> Validate(Validate validateExpression)
+		{
+			return Validate(validateExpression, args => $"Field '{args.Field}' is not valid.");
+		}
+
+		/// <summary>
+		/// Specifies an expression to be used to validate a field when reading along with specified exception message.
+		/// </summary>
+		/// <param name="validateExpression"></param>
+		/// <param name="validateMessageExpression"></param>
+		public new virtual MemberMap<TClass, TMember> Validate(Validate validateExpression, ValidateMessage validateMessageExpression)
+		{
+			var fieldParameter = Expression.Parameter(typeof(ValidateArgs), "args");
+			var validateCallExpression = Expression.Call(
+				Expression.Constant(validateExpression.Target),
+				validateExpression.Method,
+				fieldParameter
+			);
+			var messageCallExpression = Expression.Call(
+				Expression.Constant(validateMessageExpression.Target),
+				validateMessageExpression.Method,
+				fieldParameter
+			);
+
+			Data.ValidateExpression = Expression.Lambda<Validate>(validateCallExpression, fieldParameter);
+			Data.ValidateMessageExpression = Expression.Lambda<ValidateMessage>(messageCallExpression, fieldParameter);
+
+			return this;
+		}
+	}
+}