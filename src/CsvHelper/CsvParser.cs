﻿// Copyright 2009-2022 Josh Close
// This file is a part of CsvHelper and is dual licensed under MS-PL and Apache 2.0.
// See LICENSE.txt for details or visit http://www.opensource.org/licenses/ms-pl.html for MS-PL and http://opensource.org/licenses/Apache-2.0 for Apache 2.0.
// https://github.com/JoshClose/CsvHelper
using CsvHelper.Configuration;
using CsvHelper.Delegates;
using System;
using System.Collections.Generic;
using System.Diagnostics;
using System.Globalization;
using System.IO;
using System.Linq;
using System.Runtime.CompilerServices;
using System.Text;
using System.Text.RegularExpressions;
using System.Threading.Tasks;

namespace CsvHelper
{
	/// <summary>
	/// Parses a CSV file.
	/// </summary>
	public class CsvParser : IParser, IDisposable
	{
		private readonly IParserConfiguration configuration;
		private readonly FieldCache fieldCache = new FieldCache();
		private readonly TextReader reader;
		private readonly char quote;
		private readonly char escape;
		private readonly bool countBytes;
		private readonly Encoding encoding;
		private readonly bool ignoreBlankLines;
		private readonly char comment;
		private readonly bool allowComments;
		private readonly BadDataFound badDataFound;
		private readonly bool lineBreakInQuotedFieldIsBadData;
		private readonly TrimOptions trimOptions;
		private readonly char[] whiteSpaceChars;
		private readonly bool leaveOpen;
		private readonly CsvMode mode;
		private readonly string newLine;
		private readonly char newLineFirstChar;
		private readonly bool isNewLineSet;
		private readonly bool cacheFields;
		private readonly string[] delimiterValues;
		private readonly bool detectDelimiter;

		private string delimiter;
		private char delimiterFirstChar;
		private char[] buffer;
		private int bufferSize;
		private int charsRead;
		private int bufferPosition;
		private int rowStartPosition;
		private int fieldStartPosition;
		private int row;
		private int rawRow;
		private long charCount;
		private long byteCount;
		private bool inQuotes;
		private bool inEscape;
		private Field[] fields;
		private string[] processedFields;
		private int fieldsPosition;
		private bool disposed;
		private int quoteCount;
		private char[] processFieldBuffer;
		private int processFieldBufferSize;
		private ParserState state;
		private int delimiterPosition = 1;
		private int newLinePosition = 1;
		private bool fieldIsBadData;
		private bool fieldIsQuoted;
		private bool isProcessingField;
		private bool isRecordProcessed;
		private string[]? record;

		/// <inheritdoc/>
		public long CharCount => charCount;

		/// <inheritdoc/>
		public long ByteCount => byteCount;

		/// <inheritdoc/>
		public int Row => row;

		/// <inheritdoc/>
		public string[]? Record
		{
			get
			{
				if (isRecordProcessed == true)
				{
					return this.record;
				}

				if (fieldsPosition == 0)
				{
					return null;
				}

				var record = new string[fieldsPosition];

				for (var i = 0; i < record.Length; i++)
				{
					record[i] = this[i];
				}

				this.record = record;
				isRecordProcessed = true;

				return this.record;
			}
		}

		/// <inheritdoc/>
		public string RawRecord => new string(buffer, rowStartPosition, bufferPosition - rowStartPosition);

		/// <inheritdoc/>
		public int Count => fieldsPosition;

		/// <inheritdoc/>
		public int RawRow => rawRow;

		/// <inheritdoc/>
		public string Delimiter => delimiter;

		/// <inheritdoc/>
		public CsvContext Context { get; private set; }

		/// <inheritdoc/>
		public IParserConfiguration Configuration => configuration;

		/// <inheritdoc/>
		public string this[int index]
		{
			get
			{
				if (isProcessingField)
				{
					var message =
						$"You can't access {nameof(IParser)}[int] or {nameof(IParser)}.{nameof(IParser.Record)} inside of the {nameof(BadDataFound)} callback. " +
						$"Use {nameof(BadDataFoundArgs)}.{nameof(BadDataFoundArgs.Field)} and {nameof(BadDataFoundArgs)}.{nameof(BadDataFoundArgs.RawRecord)} instead."
					;

					throw new ParserException(Context, message);
				}

				isProcessingField = true;

				var field = GetField(index);

				isProcessingField = false;

				return field;
			}
		}

		/// <summary>
		/// Initializes a new instance of the <see cref="CsvParser"/> class.
		/// </summary>
		/// <param name="reader">The reader.</param>
		/// <param name="culture">The culture.</param>
		/// <param name="leaveOpen">if set to <c>true</c> [leave open].</param>
		public CsvParser(TextReader reader, CultureInfo culture, bool leaveOpen = false) : this(reader, new CsvConfiguration(culture) { LeaveOpen = leaveOpen }) { }

		/// <summary>
		/// Initializes a new instance of the <see cref="CsvParser"/> class.
		/// </summary>
		/// <param name="reader">The reader.</param>
		/// <param name="configuration">The configuration.</param>
		public CsvParser(TextReader reader, IParserConfiguration configuration)
		{
			this.reader = reader ?? throw new ArgumentNullException(nameof(reader));
			this.configuration = configuration ?? throw new ArgumentNullException(nameof(configuration));

			configuration.Validate();

			Context = new CsvContext(this);

			allowComments = configuration.AllowComments;
			badDataFound = configuration.BadDataFound;
			bufferSize = configuration.BufferSize;
			cacheFields = configuration.CacheFields;
			comment = configuration.Comment;
			countBytes = configuration.CountBytes;
			delimiter = configuration.Delimiter;
			delimiterFirstChar = configuration.Delimiter[0];
			delimiterValues = configuration.DetectDelimiterValues;
			detectDelimiter = configuration.DetectDelimiter;
			encoding = configuration.Encoding;
			escape = configuration.Escape;
			ignoreBlankLines = configuration.IgnoreBlankLines;
			isNewLineSet = configuration.IsNewLineSet;
			leaveOpen = configuration.LeaveOpen;
			lineBreakInQuotedFieldIsBadData = configuration.LineBreakInQuotedFieldIsBadData;
			newLine = configuration.NewLine;
			newLineFirstChar = configuration.NewLine[0];
			mode = configuration.Mode;
			processFieldBufferSize = configuration.ProcessFieldBufferSize;
			quote = configuration.Quote;
			whiteSpaceChars = configuration.WhiteSpaceChars;
			trimOptions = configuration.TrimOptions;

			buffer = new char[bufferSize];
			processFieldBuffer = new char[processFieldBufferSize];
			fields = new Field[128];
			processedFields = new string[128];
		}

		/// <inheritdoc/>
		public bool Read()
		{
			isRecordProcessed = false;
			rowStartPosition = bufferPosition;
			fieldStartPosition = rowStartPosition;
			fieldsPosition = 0;
			quoteCount = 0;
			row++;
			rawRow++;
			var c = '\0';
			var cPrev = c;

			while (true)
			{
				if (bufferPosition >= charsRead)
				{
					if (!FillBuffer())
					{
						return ReadEndOfFile();
					}

					if (row == 1 && detectDelimiter)
					{
						DetectDelimiter();
					}
				}

				if (ReadLine(ref c, ref cPrev) == ReadLineResult.Complete)
				{
					return true;
				}
			}
		}

		/// <inheritdoc/>
		public async Task<bool> ReadAsync()
		{
			isRecordProcessed = false;
			rowStartPosition = bufferPosition;
			fieldStartPosition = rowStartPosition;
			fieldsPosition = 0;
			quoteCount = 0;
			row++;
			rawRow++;
			var c = '\0';
			var cPrev = c;

			while (true)
			{
				if (bufferPosition >= charsRead)
				{
					if (!await FillBufferAsync().ConfigureAwait(false))
					{
						return ReadEndOfFile();
					}

					if (row == 1 && detectDelimiter)
					{
						DetectDelimiter();
					}
				}

				if (ReadLine(ref c, ref cPrev) == ReadLineResult.Complete)
				{
					return true;
				}
			}
		}

		private void DetectDelimiter()
		{
			var text = new string(buffer, 0, charsRead);
			var newDelimiter = configuration.GetDelimiter(new GetDelimiterArgs(text, configuration));
			if (newDelimiter != null)
			{
				delimiter = newDelimiter;
				delimiterFirstChar = newDelimiter[0];
				configuration.Validate();
			}
		}

		private ReadLineResult ReadLine(ref char c, ref char cPrev)
		{
			while (bufferPosition < charsRead)
			{
				if (state != ParserState.None)
				{
					// Continue the state before doing anything else.
					ReadLineResult result;
					switch (state)
					{
						case ParserState.Spaces:
							result = ReadSpaces(ref c);
							break;
						case ParserState.BlankLine:
							result = ReadBlankLine(ref c);
							break;
						case ParserState.Delimiter:
							result = ReadDelimiter(ref c);
							break;
						case ParserState.LineEnding:
							result = ReadLineEnding(ref c);
							break;
						case ParserState.NewLine:
							result = ReadNewLine(ref c);
							break;
						default:
							throw new InvalidOperationException($"Parser state '{state}' is not valid.");
					}

					var shouldReturn =
						// Buffer needs to be filled.
						result == ReadLineResult.Incomplete ||
						// Done reading row.
						result == ReadLineResult.Complete && (state == ParserState.LineEnding || state == ParserState.NewLine)
					;

					if (result == ReadLineResult.Complete)
					{
						state = ParserState.None;
					}

					if (shouldReturn)
					{
						return result;
					}
				}

				cPrev = c;
				c = buffer[bufferPosition];
				bufferPosition++;
				charCount++;
				if (countBytes)
				{
					byteCount += encoding.GetByteCount(new char[] { c });
				}

				var isFirstCharOfRow = rowStartPosition == bufferPosition - 1;
				if (isFirstCharOfRow && (allowComments && c == comment || ignoreBlankLines && ((c == '\r' || c == '\n') && !isNewLineSet || c == newLineFirstChar && isNewLineSet)))
				{
					state = ParserState.BlankLine;
					var result = ReadBlankLine(ref c);
					if (result == ReadLineResult.Complete)
					{
						state = ParserState.None;

						continue;
					}
					else
					{
						return ReadLineResult.Incomplete;
					}
				}

				if (mode == CsvMode.RFC4180)
				{
					var isFirstCharOfField = fieldStartPosition == bufferPosition - 1;
					if (isFirstCharOfField)
					{
						if ((trimOptions & TrimOptions.Trim) == TrimOptions.Trim && ArrayHelper.Contains(whiteSpaceChars, c))
						{
							// Skip through whitespace. This is so we can process the field later.
							var result = ReadSpaces(ref c);
							if (result == ReadLineResult.Incomplete)
							{
								fieldStartPosition = bufferPosition;
								return result;
							}
						}

						// Fields are only quoted if the first character is a quote.
						// If not, read until a delimiter or newline is found.
						fieldIsQuoted = c == quote;
					}

					if (fieldIsQuoted)
					{
						if (c == quote || c == escape)
						{
							quoteCount++;

							if (!inQuotes && !isFirstCharOfField && cPrev != escape)
							{
								fieldIsBadData = true;
							}
							else if (!fieldIsBadData)
							{
								// Don't process field quotes after bad data has been detected.
								inQuotes = !inQuotes;
							}
						}

						if (inQuotes)
						{
							if (c == '\r' || c == '\n' && cPrev != '\r')
							{
								rawRow++;
							}

							// We don't care about anything else if we're in quotes.
							continue;
						}
					}
					else
					{
						if (c == quote || c == escape)
						{
							// If the field isn't quoted but contains a
							// quote or escape, it's has bad data.
							fieldIsBadData = true;
						}
					}
				}
				else if (mode == CsvMode.Escape)
				{
					if (inEscape)
					{
						inEscape = false;

						continue;
					}

					if (c == escape)
					{
						inEscape = true;

						continue;
					}
				}

				if (c == delimiterFirstChar)
				{
					state = ParserState.Delimiter;
					var result = ReadDelimiter(ref c);
					if (result == ReadLineResult.Incomplete)
					{
						return result;
					}

					state = ParserState.None;

					continue;
				}

				if (!isNewLineSet && (c == '\r' || c == '\n'))
				{
					state = ParserState.LineEnding;
					var result = ReadLineEnding(ref c);
					if (result == ReadLineResult.Complete)
					{
						state = ParserState.None;
					}

					return result;
				}

				if (isNewLineSet && c == newLineFirstChar)
				{
					state = ParserState.NewLine;
					var result = ReadNewLine(ref c);
					if (result == ReadLineResult.Complete)
					{
						state = ParserState.None;
					}

					return result;
				}
			}

			return ReadLineResult.Incomplete;
		}

		private ReadLineResult ReadSpaces(ref char c)
		{
			while (ArrayHelper.Contains(whiteSpaceChars, c))
			{
				if (bufferPosition >= charsRead)
				{
					return ReadLineResult.Incomplete;
				}

				c = buffer[bufferPosition];
				bufferPosition++;
				charCount++;
				if (countBytes)
				{
					byteCount += encoding.GetByteCount(new char[] { c });
				}
			}

			return ReadLineResult.Complete;
		}

		private ReadLineResult ReadBlankLine(ref char c)
		{
			while (bufferPosition < charsRead)
			{
				if (c == '\r' || c == '\n')
				{
					var result = ReadLineEnding(ref c);
					if (result == ReadLineResult.Complete)
					{
						rowStartPosition = bufferPosition;
						fieldStartPosition = rowStartPosition;
						row++;
						rawRow++;
					}

					return result;
				}

				c = buffer[bufferPosition];
				bufferPosition++;
				charCount++;
				if (countBytes)
				{
					byteCount += encoding.GetByteCount(new char[] { c });
				}
			}

			return ReadLineResult.Incomplete;
		}

		private ReadLineResult ReadDelimiter(ref char c)
		{
			for (var i = delimiterPosition; i < delimiter.Length; i++)
			{
				if (bufferPosition >= charsRead)
				{
					return ReadLineResult.Incomplete;
				}

				delimiterPosition++;

				c = buffer[bufferPosition];
				if (c != delimiter[i])
				{
					c = buffer[bufferPosition - 1];
					delimiterPosition = 1;

					return ReadLineResult.Complete;
				}

				bufferPosition++;
				charCount++;
				if (countBytes)
				{
					byteCount += encoding.GetByteCount(new[] { c });
				}

				if (bufferPosition >= charsRead)
				{
					return ReadLineResult.Incomplete;
				}
			}

			AddField(fieldStartPosition, bufferPosition - fieldStartPosition - delimiter.Length);

			fieldStartPosition = bufferPosition;
			delimiterPosition = 1;
			fieldIsBadData = false;

			return ReadLineResult.Complete;
		}

		private ReadLineResult ReadLineEnding(ref char c)
		{
			var lessChars = 1;

			if (c == '\r')
			{
				if (bufferPosition >= charsRead)
				{
					return ReadLineResult.Incomplete;
				}

				c = buffer[bufferPosition];

				if (c == '\n')
				{
					lessChars++;
					bufferPosition++;
					charCount++;
					if (countBytes)
					{
						byteCount += encoding.GetByteCount(new char[] { c });
					}
				}
<<<<<<< HEAD
=======

				if (context.ParserConfiguration.MaxFieldSize > 0)
				{
					var fieldSize = context.RawRecordEndPosition - context.FieldStartPosition;
					if (context.ParserConfiguration.MaxFieldSize < fieldSize)
					{
						throw new MaxFieldSizeException(Context, "Field size exceeded maximum field size.");
					}
				}

				c = fieldReader.GetChar();
>>>>>>> f0af112b
			}

			if (state == ParserState.LineEnding)
			{
				AddField(fieldStartPosition, bufferPosition - fieldStartPosition - lessChars);
			}

			fieldIsBadData = false;

			return ReadLineResult.Complete;
		}

		private ReadLineResult ReadNewLine(ref char c)
		{
			for (var i = newLinePosition; i < newLine.Length; i++)
			{
				if (bufferPosition >= charsRead)
				{
					return ReadLineResult.Incomplete;
				}

				newLinePosition++;

				c = buffer[bufferPosition];
				if (c != newLine[i])
				{
					c = buffer[bufferPosition - 1];
					newLinePosition = 1;

					return ReadLineResult.Complete;
				}

				bufferPosition++;
				charCount++;
				if (countBytes)
				{
					byteCount += encoding.GetByteCount(new[] { c });
				}

				if (bufferPosition >= charsRead)
				{
					return ReadLineResult.Incomplete;
				}
			}

			AddField(fieldStartPosition, bufferPosition - fieldStartPosition - newLine.Length);

			fieldStartPosition = bufferPosition;
			newLinePosition = 1;
			fieldIsBadData = false;

			return ReadLineResult.Complete;
		}

		private bool ReadEndOfFile()
		{
			var state = this.state;
			this.state = ParserState.None;

			if (state == ParserState.BlankLine)
			{
				return false;
			}

			if (state == ParserState.Delimiter)
			{
				AddField(fieldStartPosition, bufferPosition - fieldStartPosition - delimiter.Length);

				fieldStartPosition = bufferPosition;

				AddField(fieldStartPosition, bufferPosition - fieldStartPosition);

				return true;
			}

			if (state == ParserState.LineEnding)
			{
				AddField(fieldStartPosition, bufferPosition - fieldStartPosition - 1);

				return true;
			}

			if (state == ParserState.NewLine)
			{
				AddField(fieldStartPosition, bufferPosition - fieldStartPosition - newLine.Length);

				return true;
			}

			if (rowStartPosition < bufferPosition)
			{
				AddField(fieldStartPosition, bufferPosition - fieldStartPosition);
			}

			return fieldsPosition > 0;
		}

		private void AddField(int start, int length)
		{
			if (fieldsPosition >= fields.Length)
			{
				var newSize = fields.Length * 2;
				Array.Resize(ref fields, newSize);
				Array.Resize(ref processedFields, newSize);
			}

			ref var field = ref fields[fieldsPosition];
			field.Start = start - rowStartPosition;
			field.Length = length;
			field.QuoteCount = quoteCount;
			field.IsBad = fieldIsBadData;
			field.IsProcessed = false;

			fieldsPosition++;
			quoteCount = 0;
		}

		private bool FillBuffer()
		{
			// Don't forget the async method below.

			if (rowStartPosition == 0 && charCount > 0 && charsRead == bufferSize)
			{
				// The record is longer than the memory buffer. Increase the buffer.
				bufferSize *= 2;
				var tempBuffer = new char[bufferSize];
				buffer.CopyTo(tempBuffer, 0);
				buffer = tempBuffer;
			}

			var charsLeft = Math.Max(charsRead - rowStartPosition, 0);

			Array.Copy(buffer, rowStartPosition, buffer, 0, charsLeft);

			fieldStartPosition -= rowStartPosition;
			rowStartPosition = 0;
			bufferPosition = charsLeft;

			charsRead = reader.Read(buffer, charsLeft, buffer.Length - charsLeft);
			if (charsRead == 0)
			{
				return false;
			}

			charsRead += charsLeft;

			return true;
		}

		private async Task<bool> FillBufferAsync()
		{
			if (rowStartPosition == 0 && charCount > 0 && charsRead == bufferSize)
			{
				// The record is longer than the memory buffer. Increase the buffer.
				bufferSize *= 2;
				var tempBuffer = new char[bufferSize];
				buffer.CopyTo(tempBuffer, 0);
				buffer = tempBuffer;
			}

			var charsLeft = Math.Max(charsRead - rowStartPosition, 0);

			Array.Copy(buffer, rowStartPosition, buffer, 0, charsLeft);

			fieldStartPosition -= rowStartPosition;
			rowStartPosition = 0;
			bufferPosition = charsLeft;

			charsRead = await reader.ReadAsync(buffer, charsLeft, buffer.Length - charsLeft).ConfigureAwait(false);
			if (charsRead == 0)
			{
				return false;
			}

			charsRead += charsLeft;

			return true;
		}

		private string GetField(int index)
		{
			if (index > fieldsPosition)
			{
				throw new IndexOutOfRangeException();
			}

			ref var field = ref fields[index];

			if (field.Length == 0)
			{
				return string.Empty;
			}

			if (field.IsProcessed)
			{
				return processedFields[index];
			}

			var start = field.Start + rowStartPosition;
			var length = field.Length;
			var quoteCount = field.QuoteCount;

			ProcessedField processedField;
			switch (mode)
			{
				case CsvMode.RFC4180:
					processedField = field.IsBad
						? ProcessRFC4180BadField(start, length)
						: ProcessRFC4180Field(start, length, quoteCount);
					break;
				case CsvMode.Escape:
					processedField = ProcessEscapeField(start, length);
					break;
				case CsvMode.NoEscape:
					processedField = ProcessNoEscapeField(start, length);
					break;
				default:
					throw new InvalidOperationException($"ParseMode '{mode}' is not handled.");
			}

			var value = cacheFields
				? fieldCache.GetField(processedField.Buffer, processedField.Start, processedField.Length)
				: new string(processedField.Buffer, processedField.Start, processedField.Length);

			processedFields[index] = value;
			field.IsProcessed = true;

			return value;
		}

		/// <inheritdoc/>
		protected ProcessedField ProcessRFC4180Field(int start, int length, int quoteCount)
		{
			var newStart = start;
			var newLength = length;

			if ((trimOptions & TrimOptions.Trim) == TrimOptions.Trim)
			{
				ArrayHelper.Trim(buffer, ref newStart, ref newLength, whiteSpaceChars);
			}

			if (quoteCount == 0)
			{
				// Not quoted.
				// No processing needed.

				return new ProcessedField(newStart, newLength, buffer);
			}

			if (buffer[newStart] != quote || buffer[newStart + newLength - 1] != quote || newLength == 1 && buffer[newStart] == quote)
			{
				// If the field doesn't have quotes on the ends, or the field is a single quote char, it's bad data.
				return ProcessRFC4180BadField(start, length);
			}

			if (lineBreakInQuotedFieldIsBadData)
			{
				for (var i = newStart; i < newStart + newLength; i++)
				{
					if (buffer[i] == '\r' || buffer[i] == '\n')
					{
						return ProcessRFC4180BadField(start, length);
					}
				}
			}

			// Remove the quotes from the ends.
			newStart += 1;
			newLength -= 2;

			if ((trimOptions & TrimOptions.InsideQuotes) == TrimOptions.InsideQuotes)
			{
				ArrayHelper.Trim(buffer, ref newStart, ref newLength, whiteSpaceChars);
			}

			if (quoteCount == 2)
			{
				// The only quotes are the ends of the field.
				// No more processing is needed.
				return new ProcessedField(newStart, newLength, buffer);
			}

			if (newLength > processFieldBuffer.Length)
			{
				// Make sure the field processing buffer is large engough.
				while (newLength > processFieldBufferSize)
				{
					processFieldBufferSize *= 2;
				}

				processFieldBuffer = new char[processFieldBufferSize];
			}

			// Remove escapes.
			var inEscape = false;
			var position = 0;
			for (var i = newStart; i < newStart + newLength; i++)
			{
				var c = buffer[i];

				if (inEscape)
				{
					inEscape = false;
				}
				else if (c == escape)
				{
					inEscape = true;

					continue;
				}

				processFieldBuffer[position] = c;
				position++;
			}

			return new ProcessedField(0, position, processFieldBuffer);
		}

		/// <inheritdoc/>
		protected ProcessedField ProcessRFC4180BadField(int start, int length)
		{
			// If field is already known to be bad, different rules can be applied.

			var args = new BadDataFoundArgs(new string(buffer, start, length), RawRecord, Context);
			badDataFound?.Invoke(args);

			var newStart = start;
			var newLength = length;

			if ((trimOptions & TrimOptions.Trim) == TrimOptions.Trim)
			{
				ArrayHelper.Trim(buffer, ref newStart, ref newLength, whiteSpaceChars);
			}

			if (buffer[newStart] != quote)
			{
				// If the field doesn't start with a quote, don't process it.
				return new ProcessedField(newStart, newLength, buffer);
			}

			if (newLength > processFieldBuffer.Length)
			{
				// Make sure the field processing buffer is large engough.
				while (newLength > processFieldBufferSize)
				{
					processFieldBufferSize *= 2;
				}

				processFieldBuffer = new char[processFieldBufferSize];
			}

			// Remove escapes until the last quote is found.
			var inEscape = false;
			var position = 0;
			var c = '\0';
			var doneProcessing = false;
			for (var i = newStart + 1; i < newStart + newLength; i++)
			{
				var cPrev = c;
				c = buffer[i];

				// a,"b",c
				// a,"b "" c",d
				// a,"b "c d",e

				if (inEscape)
				{
					inEscape = false;

					if (c == quote)
					{
						// Ignore the quote after an escape.
						continue;
					}
					else if (cPrev == quote)
					{
						// The escape and quote are the same character.
						// This is the end of the field.
						// Don't process escapes for the rest of the field.
						doneProcessing = true;
					}
				}

				if (c == escape && !doneProcessing)
				{
					inEscape = true;

					continue;
				}

				processFieldBuffer[position] = c;
				position++;
			}

			return new ProcessedField(0, position, processFieldBuffer);
		}

		/// <inheritdoc/>
		protected ProcessedField ProcessEscapeField(int start, int length)
		{
			var newStart = start;
			var newLength = length;

			if ((trimOptions & TrimOptions.Trim) == TrimOptions.Trim)
			{
				ArrayHelper.Trim(buffer, ref newStart, ref newLength, whiteSpaceChars);
			}

			if (newLength > processFieldBuffer.Length)
			{
				// Make sure the field processing buffer is large engough.
				while (newLength > processFieldBufferSize)
				{
					processFieldBufferSize *= 2;
				}

				processFieldBuffer = new char[processFieldBufferSize];
			}

			// Remove escapes.
			var inEscape = false;
			var position = 0;
			for (var i = newStart; i < newStart + newLength; i++)
			{
				var c = buffer[i];

				if (inEscape)
				{
					inEscape = false;
				}
				else if (c == escape)
				{
					inEscape = true;
					continue;
				}

				processFieldBuffer[position] = c;
				position++;
			}

			return new ProcessedField(0, position, processFieldBuffer);
		}

		/// <inheritdoc/>
		protected ProcessedField ProcessNoEscapeField(int start, int length)
		{
			var newStart = start;
			var newLength = length;

			if ((trimOptions & TrimOptions.Trim) == TrimOptions.Trim)
			{
				ArrayHelper.Trim(buffer, ref newStart, ref newLength, whiteSpaceChars);
			}

			return new ProcessedField(newStart, newLength, buffer);
		}

		/// <inheritdoc/>
		public void Dispose()
		{
			// Do not change this code. Put cleanup code in 'Dispose(bool disposing)' method
			Dispose(disposing: true);
			GC.SuppressFinalize(this);
		}

		/// <inheritdoc/>
		protected virtual void Dispose(bool disposing)
		{
			if (disposed)
			{
				return;
			}

			if (disposing)
			{
				// Dispose managed state (managed objects)

				if (!leaveOpen)
				{
					reader?.Dispose();
				}
			}

			// Free unmanaged resources (unmanaged objects) and override finalizer
			// Set large fields to null

			disposed = true;
		}

		/// <summary>
		/// Processes a raw field based on configuration.
		/// This will remove quotes, remove escapes, and trim if configured to.
		/// </summary>
		[DebuggerDisplay("Start = {Start}, Length = {Length}, Buffer.Length = {Buffer.Length}")]
		protected readonly struct ProcessedField
		{
			/// <summary>
			/// The start of the field in the buffer.
			/// </summary>
			public readonly int Start;

			/// <summary>
			/// The length of the field in the buffer.
			/// </summary>
			public readonly int Length;

			/// <summary>
			/// The buffer that contains the field.
			/// </summary>
			public readonly char[] Buffer;

			/// <summary>
			/// Creates a new instance of ProcessedField.
			/// </summary>
			/// <param name="start">The start of the field in the buffer.</param>
			/// <param name="length">The length of the field in the buffer.</param>
			/// <param name="buffer">The buffer that contains the field.</param>
			public ProcessedField(int start, int length, char[] buffer)
			{
				Start = start;
				Length = length;
				Buffer = buffer;
			}
		}

		private enum ReadLineResult
		{
			None = 0,
			Complete,
			Incomplete,
		}

		private enum ParserState
		{
			None = 0,
			Spaces,
			BlankLine,
			Delimiter,
			LineEnding,
			NewLine,
		}

		[DebuggerDisplay("Start = {Start}, Length = {Length}, QuoteCount = {QuoteCount}, IsBad = {IsBad}")]
		private struct Field
		{
			/// <summary>
			/// Starting position of the field.
			/// This is an offset from <see cref="rowStartPosition"/>.
			/// </summary>
			public int Start;

			public int Length;

			public int QuoteCount;

			public bool IsBad;

			public bool IsProcessed;
		}
	}
}
<|MERGE_RESOLUTION|>--- conflicted
+++ resolved
@@ -1,1174 +1,1168 @@
-﻿// Copyright 2009-2022 Josh Close
-// This file is a part of CsvHelper and is dual licensed under MS-PL and Apache 2.0.
-// See LICENSE.txt for details or visit http://www.opensource.org/licenses/ms-pl.html for MS-PL and http://opensource.org/licenses/Apache-2.0 for Apache 2.0.
-// https://github.com/JoshClose/CsvHelper
-using CsvHelper.Configuration;
-using CsvHelper.Delegates;
-using System;
-using System.Collections.Generic;
-using System.Diagnostics;
-using System.Globalization;
-using System.IO;
-using System.Linq;
-using System.Runtime.CompilerServices;
-using System.Text;
-using System.Text.RegularExpressions;
-using System.Threading.Tasks;
-
-namespace CsvHelper
-{
-	/// <summary>
-	/// Parses a CSV file.
-	/// </summary>
-	public class CsvParser : IParser, IDisposable
-	{
-		private readonly IParserConfiguration configuration;
-		private readonly FieldCache fieldCache = new FieldCache();
-		private readonly TextReader reader;
-		private readonly char quote;
-		private readonly char escape;
-		private readonly bool countBytes;
-		private readonly Encoding encoding;
-		private readonly bool ignoreBlankLines;
-		private readonly char comment;
-		private readonly bool allowComments;
-		private readonly BadDataFound badDataFound;
-		private readonly bool lineBreakInQuotedFieldIsBadData;
-		private readonly TrimOptions trimOptions;
-		private readonly char[] whiteSpaceChars;
-		private readonly bool leaveOpen;
-		private readonly CsvMode mode;
-		private readonly string newLine;
-		private readonly char newLineFirstChar;
-		private readonly bool isNewLineSet;
-		private readonly bool cacheFields;
-		private readonly string[] delimiterValues;
-		private readonly bool detectDelimiter;
-
-		private string delimiter;
-		private char delimiterFirstChar;
-		private char[] buffer;
-		private int bufferSize;
-		private int charsRead;
-		private int bufferPosition;
-		private int rowStartPosition;
-		private int fieldStartPosition;
-		private int row;
-		private int rawRow;
-		private long charCount;
-		private long byteCount;
-		private bool inQuotes;
-		private bool inEscape;
-		private Field[] fields;
-		private string[] processedFields;
-		private int fieldsPosition;
-		private bool disposed;
-		private int quoteCount;
-		private char[] processFieldBuffer;
-		private int processFieldBufferSize;
-		private ParserState state;
-		private int delimiterPosition = 1;
-		private int newLinePosition = 1;
-		private bool fieldIsBadData;
-		private bool fieldIsQuoted;
-		private bool isProcessingField;
-		private bool isRecordProcessed;
-		private string[]? record;
-
-		/// <inheritdoc/>
-		public long CharCount => charCount;
-
-		/// <inheritdoc/>
-		public long ByteCount => byteCount;
-
-		/// <inheritdoc/>
-		public int Row => row;
-
-		/// <inheritdoc/>
-		public string[]? Record
-		{
-			get
-			{
-				if (isRecordProcessed == true)
-				{
-					return this.record;
-				}
-
-				if (fieldsPosition == 0)
-				{
-					return null;
-				}
-
-				var record = new string[fieldsPosition];
-
-				for (var i = 0; i < record.Length; i++)
-				{
-					record[i] = this[i];
-				}
-
-				this.record = record;
-				isRecordProcessed = true;
-
-				return this.record;
-			}
-		}
-
-		/// <inheritdoc/>
-		public string RawRecord => new string(buffer, rowStartPosition, bufferPosition - rowStartPosition);
-
-		/// <inheritdoc/>
-		public int Count => fieldsPosition;
-
-		/// <inheritdoc/>
-		public int RawRow => rawRow;
-
-		/// <inheritdoc/>
-		public string Delimiter => delimiter;
-
-		/// <inheritdoc/>
-		public CsvContext Context { get; private set; }
-
-		/// <inheritdoc/>
-		public IParserConfiguration Configuration => configuration;
-
-		/// <inheritdoc/>
-		public string this[int index]
-		{
-			get
-			{
-				if (isProcessingField)
-				{
-					var message =
-						$"You can't access {nameof(IParser)}[int] or {nameof(IParser)}.{nameof(IParser.Record)} inside of the {nameof(BadDataFound)} callback. " +
-						$"Use {nameof(BadDataFoundArgs)}.{nameof(BadDataFoundArgs.Field)} and {nameof(BadDataFoundArgs)}.{nameof(BadDataFoundArgs.RawRecord)} instead."
-					;
-
-					throw new ParserException(Context, message);
-				}
-
-				isProcessingField = true;
-
-				var field = GetField(index);
-
-				isProcessingField = false;
-
-				return field;
-			}
-		}
-
-		/// <summary>
-		/// Initializes a new instance of the <see cref="CsvParser"/> class.
-		/// </summary>
-		/// <param name="reader">The reader.</param>
-		/// <param name="culture">The culture.</param>
-		/// <param name="leaveOpen">if set to <c>true</c> [leave open].</param>
-		public CsvParser(TextReader reader, CultureInfo culture, bool leaveOpen = false) : this(reader, new CsvConfiguration(culture) { LeaveOpen = leaveOpen }) { }
-
-		/// <summary>
-		/// Initializes a new instance of the <see cref="CsvParser"/> class.
-		/// </summary>
-		/// <param name="reader">The reader.</param>
-		/// <param name="configuration">The configuration.</param>
-		public CsvParser(TextReader reader, IParserConfiguration configuration)
-		{
-			this.reader = reader ?? throw new ArgumentNullException(nameof(reader));
-			this.configuration = configuration ?? throw new ArgumentNullException(nameof(configuration));
-
-			configuration.Validate();
-
-			Context = new CsvContext(this);
-
-			allowComments = configuration.AllowComments;
-			badDataFound = configuration.BadDataFound;
-			bufferSize = configuration.BufferSize;
-			cacheFields = configuration.CacheFields;
-			comment = configuration.Comment;
-			countBytes = configuration.CountBytes;
-			delimiter = configuration.Delimiter;
-			delimiterFirstChar = configuration.Delimiter[0];
-			delimiterValues = configuration.DetectDelimiterValues;
-			detectDelimiter = configuration.DetectDelimiter;
-			encoding = configuration.Encoding;
-			escape = configuration.Escape;
-			ignoreBlankLines = configuration.IgnoreBlankLines;
-			isNewLineSet = configuration.IsNewLineSet;
-			leaveOpen = configuration.LeaveOpen;
-			lineBreakInQuotedFieldIsBadData = configuration.LineBreakInQuotedFieldIsBadData;
-			newLine = configuration.NewLine;
-			newLineFirstChar = configuration.NewLine[0];
-			mode = configuration.Mode;
-			processFieldBufferSize = configuration.ProcessFieldBufferSize;
-			quote = configuration.Quote;
-			whiteSpaceChars = configuration.WhiteSpaceChars;
-			trimOptions = configuration.TrimOptions;
-
-			buffer = new char[bufferSize];
-			processFieldBuffer = new char[processFieldBufferSize];
-			fields = new Field[128];
-			processedFields = new string[128];
-		}
-
-		/// <inheritdoc/>
-		public bool Read()
-		{
-			isRecordProcessed = false;
-			rowStartPosition = bufferPosition;
-			fieldStartPosition = rowStartPosition;
-			fieldsPosition = 0;
-			quoteCount = 0;
-			row++;
-			rawRow++;
-			var c = '\0';
-			var cPrev = c;
-
-			while (true)
-			{
-				if (bufferPosition >= charsRead)
-				{
-					if (!FillBuffer())
-					{
-						return ReadEndOfFile();
-					}
-
-					if (row == 1 && detectDelimiter)
-					{
-						DetectDelimiter();
-					}
-				}
-
-				if (ReadLine(ref c, ref cPrev) == ReadLineResult.Complete)
-				{
-					return true;
-				}
-			}
-		}
-
-		/// <inheritdoc/>
-		public async Task<bool> ReadAsync()
-		{
-			isRecordProcessed = false;
-			rowStartPosition = bufferPosition;
-			fieldStartPosition = rowStartPosition;
-			fieldsPosition = 0;
-			quoteCount = 0;
-			row++;
-			rawRow++;
-			var c = '\0';
-			var cPrev = c;
-
-			while (true)
-			{
-				if (bufferPosition >= charsRead)
-				{
-					if (!await FillBufferAsync().ConfigureAwait(false))
-					{
-						return ReadEndOfFile();
-					}
-
-					if (row == 1 && detectDelimiter)
-					{
-						DetectDelimiter();
-					}
-				}
-
-				if (ReadLine(ref c, ref cPrev) == ReadLineResult.Complete)
-				{
-					return true;
-				}
-			}
-		}
-
-		private void DetectDelimiter()
-		{
-			var text = new string(buffer, 0, charsRead);
-			var newDelimiter = configuration.GetDelimiter(new GetDelimiterArgs(text, configuration));
-			if (newDelimiter != null)
-			{
-				delimiter = newDelimiter;
-				delimiterFirstChar = newDelimiter[0];
-				configuration.Validate();
-			}
-		}
-
-		private ReadLineResult ReadLine(ref char c, ref char cPrev)
-		{
-			while (bufferPosition < charsRead)
-			{
-				if (state != ParserState.None)
-				{
-					// Continue the state before doing anything else.
-					ReadLineResult result;
-					switch (state)
-					{
-						case ParserState.Spaces:
-							result = ReadSpaces(ref c);
-							break;
-						case ParserState.BlankLine:
-							result = ReadBlankLine(ref c);
-							break;
-						case ParserState.Delimiter:
-							result = ReadDelimiter(ref c);
-							break;
-						case ParserState.LineEnding:
-							result = ReadLineEnding(ref c);
-							break;
-						case ParserState.NewLine:
-							result = ReadNewLine(ref c);
-							break;
-						default:
-							throw new InvalidOperationException($"Parser state '{state}' is not valid.");
-					}
-
-					var shouldReturn =
-						// Buffer needs to be filled.
-						result == ReadLineResult.Incomplete ||
-						// Done reading row.
-						result == ReadLineResult.Complete && (state == ParserState.LineEnding || state == ParserState.NewLine)
-					;
-
-					if (result == ReadLineResult.Complete)
-					{
-						state = ParserState.None;
-					}
-
-					if (shouldReturn)
-					{
-						return result;
-					}
-				}
-
-				cPrev = c;
-				c = buffer[bufferPosition];
-				bufferPosition++;
-				charCount++;
-				if (countBytes)
-				{
-					byteCount += encoding.GetByteCount(new char[] { c });
-				}
-
-				var isFirstCharOfRow = rowStartPosition == bufferPosition - 1;
-				if (isFirstCharOfRow && (allowComments && c == comment || ignoreBlankLines && ((c == '\r' || c == '\n') && !isNewLineSet || c == newLineFirstChar && isNewLineSet)))
-				{
-					state = ParserState.BlankLine;
-					var result = ReadBlankLine(ref c);
-					if (result == ReadLineResult.Complete)
-					{
-						state = ParserState.None;
-
-						continue;
-					}
-					else
-					{
-						return ReadLineResult.Incomplete;
-					}
-				}
-
-				if (mode == CsvMode.RFC4180)
-				{
-					var isFirstCharOfField = fieldStartPosition == bufferPosition - 1;
-					if (isFirstCharOfField)
-					{
-						if ((trimOptions & TrimOptions.Trim) == TrimOptions.Trim && ArrayHelper.Contains(whiteSpaceChars, c))
-						{
-							// Skip through whitespace. This is so we can process the field later.
-							var result = ReadSpaces(ref c);
-							if (result == ReadLineResult.Incomplete)
-							{
-								fieldStartPosition = bufferPosition;
-								return result;
-							}
-						}
-
-						// Fields are only quoted if the first character is a quote.
-						// If not, read until a delimiter or newline is found.
-						fieldIsQuoted = c == quote;
-					}
-
-					if (fieldIsQuoted)
-					{
-						if (c == quote || c == escape)
-						{
-							quoteCount++;
-
-							if (!inQuotes && !isFirstCharOfField && cPrev != escape)
-							{
-								fieldIsBadData = true;
-							}
-							else if (!fieldIsBadData)
-							{
-								// Don't process field quotes after bad data has been detected.
-								inQuotes = !inQuotes;
-							}
-						}
-
-						if (inQuotes)
-						{
-							if (c == '\r' || c == '\n' && cPrev != '\r')
-							{
-								rawRow++;
-							}
-
-							// We don't care about anything else if we're in quotes.
-							continue;
-						}
-					}
-					else
-					{
-						if (c == quote || c == escape)
-						{
-							// If the field isn't quoted but contains a
-							// quote or escape, it's has bad data.
-							fieldIsBadData = true;
-						}
-					}
-				}
-				else if (mode == CsvMode.Escape)
-				{
-					if (inEscape)
-					{
-						inEscape = false;
-
-						continue;
-					}
-
-					if (c == escape)
-					{
-						inEscape = true;
-
-						continue;
-					}
-				}
-
-				if (c == delimiterFirstChar)
-				{
-					state = ParserState.Delimiter;
-					var result = ReadDelimiter(ref c);
-					if (result == ReadLineResult.Incomplete)
-					{
-						return result;
-					}
-
-					state = ParserState.None;
-
-					continue;
-				}
-
-				if (!isNewLineSet && (c == '\r' || c == '\n'))
-				{
-					state = ParserState.LineEnding;
-					var result = ReadLineEnding(ref c);
-					if (result == ReadLineResult.Complete)
-					{
-						state = ParserState.None;
-					}
-
-					return result;
-				}
-
-				if (isNewLineSet && c == newLineFirstChar)
-				{
-					state = ParserState.NewLine;
-					var result = ReadNewLine(ref c);
-					if (result == ReadLineResult.Complete)
-					{
-						state = ParserState.None;
-					}
-
-					return result;
-				}
-			}
-
-			return ReadLineResult.Incomplete;
-		}
-
-		private ReadLineResult ReadSpaces(ref char c)
-		{
-			while (ArrayHelper.Contains(whiteSpaceChars, c))
-			{
-				if (bufferPosition >= charsRead)
-				{
-					return ReadLineResult.Incomplete;
-				}
-
-				c = buffer[bufferPosition];
-				bufferPosition++;
-				charCount++;
-				if (countBytes)
-				{
-					byteCount += encoding.GetByteCount(new char[] { c });
-				}
-			}
-
-			return ReadLineResult.Complete;
-		}
-
-		private ReadLineResult ReadBlankLine(ref char c)
-		{
-			while (bufferPosition < charsRead)
-			{
-				if (c == '\r' || c == '\n')
-				{
-					var result = ReadLineEnding(ref c);
-					if (result == ReadLineResult.Complete)
-					{
-						rowStartPosition = bufferPosition;
-						fieldStartPosition = rowStartPosition;
-						row++;
-						rawRow++;
-					}
-
-					return result;
-				}
-
-				c = buffer[bufferPosition];
-				bufferPosition++;
-				charCount++;
-				if (countBytes)
-				{
-					byteCount += encoding.GetByteCount(new char[] { c });
-				}
-			}
-
-			return ReadLineResult.Incomplete;
-		}
-
-		private ReadLineResult ReadDelimiter(ref char c)
-		{
-			for (var i = delimiterPosition; i < delimiter.Length; i++)
-			{
-				if (bufferPosition >= charsRead)
-				{
-					return ReadLineResult.Incomplete;
-				}
-
-				delimiterPosition++;
-
-				c = buffer[bufferPosition];
-				if (c != delimiter[i])
-				{
-					c = buffer[bufferPosition - 1];
-					delimiterPosition = 1;
-
-					return ReadLineResult.Complete;
-				}
-
-				bufferPosition++;
-				charCount++;
-				if (countBytes)
-				{
-					byteCount += encoding.GetByteCount(new[] { c });
-				}
-
-				if (bufferPosition >= charsRead)
-				{
-					return ReadLineResult.Incomplete;
-				}
-			}
-
-			AddField(fieldStartPosition, bufferPosition - fieldStartPosition - delimiter.Length);
-
-			fieldStartPosition = bufferPosition;
-			delimiterPosition = 1;
-			fieldIsBadData = false;
-
-			return ReadLineResult.Complete;
-		}
-
-		private ReadLineResult ReadLineEnding(ref char c)
-		{
-			var lessChars = 1;
-
-			if (c == '\r')
-			{
-				if (bufferPosition >= charsRead)
-				{
-					return ReadLineResult.Incomplete;
-				}
-
-				c = buffer[bufferPosition];
-
-				if (c == '\n')
-				{
-					lessChars++;
-					bufferPosition++;
-					charCount++;
-					if (countBytes)
-					{
-						byteCount += encoding.GetByteCount(new char[] { c });
-					}
-				}
-<<<<<<< HEAD
-=======
-
-				if (context.ParserConfiguration.MaxFieldSize > 0)
-				{
-					var fieldSize = context.RawRecordEndPosition - context.FieldStartPosition;
-					if (context.ParserConfiguration.MaxFieldSize < fieldSize)
-					{
-						throw new MaxFieldSizeException(Context, "Field size exceeded maximum field size.");
-					}
-				}
-
-				c = fieldReader.GetChar();
->>>>>>> f0af112b
-			}
-
-			if (state == ParserState.LineEnding)
-			{
-				AddField(fieldStartPosition, bufferPosition - fieldStartPosition - lessChars);
-			}
-
-			fieldIsBadData = false;
-
-			return ReadLineResult.Complete;
-		}
-
-		private ReadLineResult ReadNewLine(ref char c)
-		{
-			for (var i = newLinePosition; i < newLine.Length; i++)
-			{
-				if (bufferPosition >= charsRead)
-				{
-					return ReadLineResult.Incomplete;
-				}
-
-				newLinePosition++;
-
-				c = buffer[bufferPosition];
-				if (c != newLine[i])
-				{
-					c = buffer[bufferPosition - 1];
-					newLinePosition = 1;
-
-					return ReadLineResult.Complete;
-				}
-
-				bufferPosition++;
-				charCount++;
-				if (countBytes)
-				{
-					byteCount += encoding.GetByteCount(new[] { c });
-				}
-
-				if (bufferPosition >= charsRead)
-				{
-					return ReadLineResult.Incomplete;
-				}
-			}
-
-			AddField(fieldStartPosition, bufferPosition - fieldStartPosition - newLine.Length);
-
-			fieldStartPosition = bufferPosition;
-			newLinePosition = 1;
-			fieldIsBadData = false;
-
-			return ReadLineResult.Complete;
-		}
-
-		private bool ReadEndOfFile()
-		{
-			var state = this.state;
-			this.state = ParserState.None;
-
-			if (state == ParserState.BlankLine)
-			{
-				return false;
-			}
-
-			if (state == ParserState.Delimiter)
-			{
-				AddField(fieldStartPosition, bufferPosition - fieldStartPosition - delimiter.Length);
-
-				fieldStartPosition = bufferPosition;
-
-				AddField(fieldStartPosition, bufferPosition - fieldStartPosition);
-
-				return true;
-			}
-
-			if (state == ParserState.LineEnding)
-			{
-				AddField(fieldStartPosition, bufferPosition - fieldStartPosition - 1);
-
-				return true;
-			}
-
-			if (state == ParserState.NewLine)
-			{
-				AddField(fieldStartPosition, bufferPosition - fieldStartPosition - newLine.Length);
-
-				return true;
-			}
-
-			if (rowStartPosition < bufferPosition)
-			{
-				AddField(fieldStartPosition, bufferPosition - fieldStartPosition);
-			}
-
-			return fieldsPosition > 0;
-		}
-
-		private void AddField(int start, int length)
-		{
-			if (fieldsPosition >= fields.Length)
-			{
-				var newSize = fields.Length * 2;
-				Array.Resize(ref fields, newSize);
-				Array.Resize(ref processedFields, newSize);
-			}
-
-			ref var field = ref fields[fieldsPosition];
-			field.Start = start - rowStartPosition;
-			field.Length = length;
-			field.QuoteCount = quoteCount;
-			field.IsBad = fieldIsBadData;
-			field.IsProcessed = false;
-
-			fieldsPosition++;
-			quoteCount = 0;
-		}
-
-		private bool FillBuffer()
-		{
-			// Don't forget the async method below.
-
-			if (rowStartPosition == 0 && charCount > 0 && charsRead == bufferSize)
-			{
-				// The record is longer than the memory buffer. Increase the buffer.
-				bufferSize *= 2;
-				var tempBuffer = new char[bufferSize];
-				buffer.CopyTo(tempBuffer, 0);
-				buffer = tempBuffer;
-			}
-
-			var charsLeft = Math.Max(charsRead - rowStartPosition, 0);
-
-			Array.Copy(buffer, rowStartPosition, buffer, 0, charsLeft);
-
-			fieldStartPosition -= rowStartPosition;
-			rowStartPosition = 0;
-			bufferPosition = charsLeft;
-
-			charsRead = reader.Read(buffer, charsLeft, buffer.Length - charsLeft);
-			if (charsRead == 0)
-			{
-				return false;
-			}
-
-			charsRead += charsLeft;
-
-			return true;
-		}
-
-		private async Task<bool> FillBufferAsync()
-		{
-			if (rowStartPosition == 0 && charCount > 0 && charsRead == bufferSize)
-			{
-				// The record is longer than the memory buffer. Increase the buffer.
-				bufferSize *= 2;
-				var tempBuffer = new char[bufferSize];
-				buffer.CopyTo(tempBuffer, 0);
-				buffer = tempBuffer;
-			}
-
-			var charsLeft = Math.Max(charsRead - rowStartPosition, 0);
-
-			Array.Copy(buffer, rowStartPosition, buffer, 0, charsLeft);
-
-			fieldStartPosition -= rowStartPosition;
-			rowStartPosition = 0;
-			bufferPosition = charsLeft;
-
-			charsRead = await reader.ReadAsync(buffer, charsLeft, buffer.Length - charsLeft).ConfigureAwait(false);
-			if (charsRead == 0)
-			{
-				return false;
-			}
-
-			charsRead += charsLeft;
-
-			return true;
-		}
-
-		private string GetField(int index)
-		{
-			if (index > fieldsPosition)
-			{
-				throw new IndexOutOfRangeException();
-			}
-
-			ref var field = ref fields[index];
-
-			if (field.Length == 0)
-			{
-				return string.Empty;
-			}
-
-			if (field.IsProcessed)
-			{
-				return processedFields[index];
-			}
-
-			var start = field.Start + rowStartPosition;
-			var length = field.Length;
-			var quoteCount = field.QuoteCount;
-
-			ProcessedField processedField;
-			switch (mode)
-			{
-				case CsvMode.RFC4180:
-					processedField = field.IsBad
-						? ProcessRFC4180BadField(start, length)
-						: ProcessRFC4180Field(start, length, quoteCount);
-					break;
-				case CsvMode.Escape:
-					processedField = ProcessEscapeField(start, length);
-					break;
-				case CsvMode.NoEscape:
-					processedField = ProcessNoEscapeField(start, length);
-					break;
-				default:
-					throw new InvalidOperationException($"ParseMode '{mode}' is not handled.");
-			}
-
-			var value = cacheFields
-				? fieldCache.GetField(processedField.Buffer, processedField.Start, processedField.Length)
-				: new string(processedField.Buffer, processedField.Start, processedField.Length);
-
-			processedFields[index] = value;
-			field.IsProcessed = true;
-
-			return value;
-		}
-
-		/// <inheritdoc/>
-		protected ProcessedField ProcessRFC4180Field(int start, int length, int quoteCount)
-		{
-			var newStart = start;
-			var newLength = length;
-
-			if ((trimOptions & TrimOptions.Trim) == TrimOptions.Trim)
-			{
-				ArrayHelper.Trim(buffer, ref newStart, ref newLength, whiteSpaceChars);
-			}
-
-			if (quoteCount == 0)
-			{
-				// Not quoted.
-				// No processing needed.
-
-				return new ProcessedField(newStart, newLength, buffer);
-			}
-
-			if (buffer[newStart] != quote || buffer[newStart + newLength - 1] != quote || newLength == 1 && buffer[newStart] == quote)
-			{
-				// If the field doesn't have quotes on the ends, or the field is a single quote char, it's bad data.
-				return ProcessRFC4180BadField(start, length);
-			}
-
-			if (lineBreakInQuotedFieldIsBadData)
-			{
-				for (var i = newStart; i < newStart + newLength; i++)
-				{
-					if (buffer[i] == '\r' || buffer[i] == '\n')
-					{
-						return ProcessRFC4180BadField(start, length);
-					}
-				}
-			}
-
-			// Remove the quotes from the ends.
-			newStart += 1;
-			newLength -= 2;
-
-			if ((trimOptions & TrimOptions.InsideQuotes) == TrimOptions.InsideQuotes)
-			{
-				ArrayHelper.Trim(buffer, ref newStart, ref newLength, whiteSpaceChars);
-			}
-
-			if (quoteCount == 2)
-			{
-				// The only quotes are the ends of the field.
-				// No more processing is needed.
-				return new ProcessedField(newStart, newLength, buffer);
-			}
-
-			if (newLength > processFieldBuffer.Length)
-			{
-				// Make sure the field processing buffer is large engough.
-				while (newLength > processFieldBufferSize)
-				{
-					processFieldBufferSize *= 2;
-				}
-
-				processFieldBuffer = new char[processFieldBufferSize];
-			}
-
-			// Remove escapes.
-			var inEscape = false;
-			var position = 0;
-			for (var i = newStart; i < newStart + newLength; i++)
-			{
-				var c = buffer[i];
-
-				if (inEscape)
-				{
-					inEscape = false;
-				}
-				else if (c == escape)
-				{
-					inEscape = true;
-
-					continue;
-				}
-
-				processFieldBuffer[position] = c;
-				position++;
-			}
-
-			return new ProcessedField(0, position, processFieldBuffer);
-		}
-
-		/// <inheritdoc/>
-		protected ProcessedField ProcessRFC4180BadField(int start, int length)
-		{
-			// If field is already known to be bad, different rules can be applied.
-
-			var args = new BadDataFoundArgs(new string(buffer, start, length), RawRecord, Context);
-			badDataFound?.Invoke(args);
-
-			var newStart = start;
-			var newLength = length;
-
-			if ((trimOptions & TrimOptions.Trim) == TrimOptions.Trim)
-			{
-				ArrayHelper.Trim(buffer, ref newStart, ref newLength, whiteSpaceChars);
-			}
-
-			if (buffer[newStart] != quote)
-			{
-				// If the field doesn't start with a quote, don't process it.
-				return new ProcessedField(newStart, newLength, buffer);
-			}
-
-			if (newLength > processFieldBuffer.Length)
-			{
-				// Make sure the field processing buffer is large engough.
-				while (newLength > processFieldBufferSize)
-				{
-					processFieldBufferSize *= 2;
-				}
-
-				processFieldBuffer = new char[processFieldBufferSize];
-			}
-
-			// Remove escapes until the last quote is found.
-			var inEscape = false;
-			var position = 0;
-			var c = '\0';
-			var doneProcessing = false;
-			for (var i = newStart + 1; i < newStart + newLength; i++)
-			{
-				var cPrev = c;
-				c = buffer[i];
-
-				// a,"b",c
-				// a,"b "" c",d
-				// a,"b "c d",e
-
-				if (inEscape)
-				{
-					inEscape = false;
-
-					if (c == quote)
-					{
-						// Ignore the quote after an escape.
-						continue;
-					}
-					else if (cPrev == quote)
-					{
-						// The escape and quote are the same character.
-						// This is the end of the field.
-						// Don't process escapes for the rest of the field.
-						doneProcessing = true;
-					}
-				}
-
-				if (c == escape && !doneProcessing)
-				{
-					inEscape = true;
-
-					continue;
-				}
-
-				processFieldBuffer[position] = c;
-				position++;
-			}
-
-			return new ProcessedField(0, position, processFieldBuffer);
-		}
-
-		/// <inheritdoc/>
-		protected ProcessedField ProcessEscapeField(int start, int length)
-		{
-			var newStart = start;
-			var newLength = length;
-
-			if ((trimOptions & TrimOptions.Trim) == TrimOptions.Trim)
-			{
-				ArrayHelper.Trim(buffer, ref newStart, ref newLength, whiteSpaceChars);
-			}
-
-			if (newLength > processFieldBuffer.Length)
-			{
-				// Make sure the field processing buffer is large engough.
-				while (newLength > processFieldBufferSize)
-				{
-					processFieldBufferSize *= 2;
-				}
-
-				processFieldBuffer = new char[processFieldBufferSize];
-			}
-
-			// Remove escapes.
-			var inEscape = false;
-			var position = 0;
-			for (var i = newStart; i < newStart + newLength; i++)
-			{
-				var c = buffer[i];
-
-				if (inEscape)
-				{
-					inEscape = false;
-				}
-				else if (c == escape)
-				{
-					inEscape = true;
-					continue;
-				}
-
-				processFieldBuffer[position] = c;
-				position++;
-			}
-
-			return new ProcessedField(0, position, processFieldBuffer);
-		}
-
-		/// <inheritdoc/>
-		protected ProcessedField ProcessNoEscapeField(int start, int length)
-		{
-			var newStart = start;
-			var newLength = length;
-
-			if ((trimOptions & TrimOptions.Trim) == TrimOptions.Trim)
-			{
-				ArrayHelper.Trim(buffer, ref newStart, ref newLength, whiteSpaceChars);
-			}
-
-			return new ProcessedField(newStart, newLength, buffer);
-		}
-
-		/// <inheritdoc/>
-		public void Dispose()
-		{
-			// Do not change this code. Put cleanup code in 'Dispose(bool disposing)' method
-			Dispose(disposing: true);
-			GC.SuppressFinalize(this);
-		}
-
-		/// <inheritdoc/>
-		protected virtual void Dispose(bool disposing)
-		{
-			if (disposed)
-			{
-				return;
-			}
-
-			if (disposing)
-			{
-				// Dispose managed state (managed objects)
-
-				if (!leaveOpen)
-				{
-					reader?.Dispose();
-				}
-			}
-
-			// Free unmanaged resources (unmanaged objects) and override finalizer
-			// Set large fields to null
-
-			disposed = true;
-		}
-
-		/// <summary>
-		/// Processes a raw field based on configuration.
-		/// This will remove quotes, remove escapes, and trim if configured to.
-		/// </summary>
-		[DebuggerDisplay("Start = {Start}, Length = {Length}, Buffer.Length = {Buffer.Length}")]
-		protected readonly struct ProcessedField
-		{
-			/// <summary>
-			/// The start of the field in the buffer.
-			/// </summary>
-			public readonly int Start;
-
-			/// <summary>
-			/// The length of the field in the buffer.
-			/// </summary>
-			public readonly int Length;
-
-			/// <summary>
-			/// The buffer that contains the field.
-			/// </summary>
-			public readonly char[] Buffer;
-
-			/// <summary>
-			/// Creates a new instance of ProcessedField.
-			/// </summary>
-			/// <param name="start">The start of the field in the buffer.</param>
-			/// <param name="length">The length of the field in the buffer.</param>
-			/// <param name="buffer">The buffer that contains the field.</param>
-			public ProcessedField(int start, int length, char[] buffer)
-			{
-				Start = start;
-				Length = length;
-				Buffer = buffer;
-			}
-		}
-
-		private enum ReadLineResult
-		{
-			None = 0,
-			Complete,
-			Incomplete,
-		}
-
-		private enum ParserState
-		{
-			None = 0,
-			Spaces,
-			BlankLine,
-			Delimiter,
-			LineEnding,
-			NewLine,
-		}
-
-		[DebuggerDisplay("Start = {Start}, Length = {Length}, QuoteCount = {QuoteCount}, IsBad = {IsBad}")]
-		private struct Field
-		{
-			/// <summary>
-			/// Starting position of the field.
-			/// This is an offset from <see cref="rowStartPosition"/>.
-			/// </summary>
-			public int Start;
-
-			public int Length;
-
-			public int QuoteCount;
-
-			public bool IsBad;
-
-			public bool IsProcessed;
-		}
-	}
-}
+﻿// Copyright 2009-2022 Josh Close
+// This file is a part of CsvHelper and is dual licensed under MS-PL and Apache 2.0.
+// See LICENSE.txt for details or visit http://www.opensource.org/licenses/ms-pl.html for MS-PL and http://opensource.org/licenses/Apache-2.0 for Apache 2.0.
+// https://github.com/JoshClose/CsvHelper
+using CsvHelper.Configuration;
+using CsvHelper.Delegates;
+using System;
+using System.Collections.Generic;
+using System.Diagnostics;
+using System.Globalization;
+using System.IO;
+using System.Linq;
+using System.Runtime.CompilerServices;
+using System.Text;
+using System.Text.RegularExpressions;
+using System.Threading.Tasks;
+
+namespace CsvHelper
+{
+	/// <summary>
+	/// Parses a CSV file.
+	/// </summary>
+	public class CsvParser : IParser, IDisposable
+	{
+		private readonly IParserConfiguration configuration;
+		private readonly FieldCache fieldCache = new FieldCache();
+		private readonly TextReader reader;
+		private readonly char quote;
+		private readonly char escape;
+		private readonly bool countBytes;
+		private readonly Encoding encoding;
+		private readonly bool ignoreBlankLines;
+		private readonly char comment;
+		private readonly bool allowComments;
+		private readonly BadDataFound badDataFound;
+		private readonly bool lineBreakInQuotedFieldIsBadData;
+		private readonly TrimOptions trimOptions;
+		private readonly char[] whiteSpaceChars;
+		private readonly bool leaveOpen;
+		private readonly CsvMode mode;
+		private readonly string newLine;
+		private readonly char newLineFirstChar;
+		private readonly bool isNewLineSet;
+		private readonly bool cacheFields;
+		private readonly string[] delimiterValues;
+		private readonly bool detectDelimiter;
+		private readonly double maxFieldSize;
+
+		private string delimiter;
+		private char delimiterFirstChar;
+		private char[] buffer;
+		private int bufferSize;
+		private int charsRead;
+		private int bufferPosition;
+		private int rowStartPosition;
+		private int fieldStartPosition;
+		private int row;
+		private int rawRow;
+		private long charCount;
+		private long byteCount;
+		private bool inQuotes;
+		private bool inEscape;
+		private Field[] fields;
+		private string[] processedFields;
+		private int fieldsPosition;
+		private bool disposed;
+		private int quoteCount;
+		private char[] processFieldBuffer;
+		private int processFieldBufferSize;
+		private ParserState state;
+		private int delimiterPosition = 1;
+		private int newLinePosition = 1;
+		private bool fieldIsBadData;
+		private bool fieldIsQuoted;
+		private bool isProcessingField;
+		private bool isRecordProcessed;
+		private string[]? record;
+
+		/// <inheritdoc/>
+		public long CharCount => charCount;
+
+		/// <inheritdoc/>
+		public long ByteCount => byteCount;
+
+		/// <inheritdoc/>
+		public int Row => row;
+
+		/// <inheritdoc/>
+		public string[]? Record
+		{
+			get
+			{
+				if (isRecordProcessed == true)
+				{
+					return this.record;
+				}
+
+				if (fieldsPosition == 0)
+				{
+					return null;
+				}
+
+				var record = new string[fieldsPosition];
+
+				for (var i = 0; i < record.Length; i++)
+				{
+					record[i] = this[i];
+				}
+
+				this.record = record;
+				isRecordProcessed = true;
+
+				return this.record;
+			}
+		}
+
+		/// <inheritdoc/>
+		public string RawRecord => new string(buffer, rowStartPosition, bufferPosition - rowStartPosition);
+
+		/// <inheritdoc/>
+		public int Count => fieldsPosition;
+
+		/// <inheritdoc/>
+		public int RawRow => rawRow;
+
+		/// <inheritdoc/>
+		public string Delimiter => delimiter;
+
+		/// <inheritdoc/>
+		public CsvContext Context { get; private set; }
+
+		/// <inheritdoc/>
+		public IParserConfiguration Configuration => configuration;
+
+		/// <inheritdoc/>
+		public string this[int index]
+		{
+			get
+			{
+				if (isProcessingField)
+				{
+					var message =
+						$"You can't access {nameof(IParser)}[int] or {nameof(IParser)}.{nameof(IParser.Record)} inside of the {nameof(BadDataFound)} callback. " +
+						$"Use {nameof(BadDataFoundArgs)}.{nameof(BadDataFoundArgs.Field)} and {nameof(BadDataFoundArgs)}.{nameof(BadDataFoundArgs.RawRecord)} instead."
+					;
+
+					throw new ParserException(Context, message);
+				}
+
+				isProcessingField = true;
+
+				var field = GetField(index);
+
+				isProcessingField = false;
+
+				return field;
+			}
+		}
+
+		/// <summary>
+		/// Initializes a new instance of the <see cref="CsvParser"/> class.
+		/// </summary>
+		/// <param name="reader">The reader.</param>
+		/// <param name="culture">The culture.</param>
+		/// <param name="leaveOpen">if set to <c>true</c> [leave open].</param>
+		public CsvParser(TextReader reader, CultureInfo culture, bool leaveOpen = false) : this(reader, new CsvConfiguration(culture) { LeaveOpen = leaveOpen }) { }
+
+		/// <summary>
+		/// Initializes a new instance of the <see cref="CsvParser"/> class.
+		/// </summary>
+		/// <param name="reader">The reader.</param>
+		/// <param name="configuration">The configuration.</param>
+		public CsvParser(TextReader reader, IParserConfiguration configuration)
+		{
+			this.reader = reader ?? throw new ArgumentNullException(nameof(reader));
+			this.configuration = configuration ?? throw new ArgumentNullException(nameof(configuration));
+
+			configuration.Validate();
+
+			Context = new CsvContext(this);
+
+			allowComments = configuration.AllowComments;
+			badDataFound = configuration.BadDataFound;
+			bufferSize = configuration.BufferSize;
+			cacheFields = configuration.CacheFields;
+			comment = configuration.Comment;
+			countBytes = configuration.CountBytes;
+			delimiter = configuration.Delimiter;
+			delimiterFirstChar = configuration.Delimiter[0];
+			delimiterValues = configuration.DetectDelimiterValues;
+			detectDelimiter = configuration.DetectDelimiter;
+			encoding = configuration.Encoding;
+			escape = configuration.Escape;
+			ignoreBlankLines = configuration.IgnoreBlankLines;
+			isNewLineSet = configuration.IsNewLineSet;
+			leaveOpen = configuration.LeaveOpen;
+			lineBreakInQuotedFieldIsBadData = configuration.LineBreakInQuotedFieldIsBadData;
+			maxFieldSize = configuration.MaxFieldSize;
+			newLine = configuration.NewLine;
+			newLineFirstChar = configuration.NewLine[0];
+			mode = configuration.Mode;
+			processFieldBufferSize = configuration.ProcessFieldBufferSize;
+			quote = configuration.Quote;
+			whiteSpaceChars = configuration.WhiteSpaceChars;
+			trimOptions = configuration.TrimOptions;
+
+			buffer = new char[bufferSize];
+			processFieldBuffer = new char[processFieldBufferSize];
+			fields = new Field[128];
+			processedFields = new string[128];
+		}
+
+		/// <inheritdoc/>
+		public bool Read()
+		{
+			isRecordProcessed = false;
+			rowStartPosition = bufferPosition;
+			fieldStartPosition = rowStartPosition;
+			fieldsPosition = 0;
+			quoteCount = 0;
+			row++;
+			rawRow++;
+			var c = '\0';
+			var cPrev = c;
+
+			while (true)
+			{
+				if (bufferPosition >= charsRead)
+				{
+					if (!FillBuffer())
+					{
+						return ReadEndOfFile();
+					}
+
+					if (row == 1 && detectDelimiter)
+					{
+						DetectDelimiter();
+					}
+				}
+
+				if (ReadLine(ref c, ref cPrev) == ReadLineResult.Complete)
+				{
+					return true;
+				}
+			}
+		}
+
+		/// <inheritdoc/>
+		public async Task<bool> ReadAsync()
+		{
+			isRecordProcessed = false;
+			rowStartPosition = bufferPosition;
+			fieldStartPosition = rowStartPosition;
+			fieldsPosition = 0;
+			quoteCount = 0;
+			row++;
+			rawRow++;
+			var c = '\0';
+			var cPrev = c;
+
+			while (true)
+			{
+				if (bufferPosition >= charsRead)
+				{
+					if (!await FillBufferAsync().ConfigureAwait(false))
+					{
+						return ReadEndOfFile();
+					}
+
+					if (row == 1 && detectDelimiter)
+					{
+						DetectDelimiter();
+					}
+				}
+
+				if (ReadLine(ref c, ref cPrev) == ReadLineResult.Complete)
+				{
+					return true;
+				}
+			}
+		}
+
+		private void DetectDelimiter()
+		{
+			var text = new string(buffer, 0, charsRead);
+			var newDelimiter = configuration.GetDelimiter(new GetDelimiterArgs(text, configuration));
+			if (newDelimiter != null)
+			{
+				delimiter = newDelimiter;
+				delimiterFirstChar = newDelimiter[0];
+				configuration.Validate();
+			}
+		}
+
+		private ReadLineResult ReadLine(ref char c, ref char cPrev)
+		{
+			while (bufferPosition < charsRead)
+			{
+				if (state != ParserState.None)
+				{
+					// Continue the state before doing anything else.
+					ReadLineResult result;
+					switch (state)
+					{
+						case ParserState.Spaces:
+							result = ReadSpaces(ref c);
+							break;
+						case ParserState.BlankLine:
+							result = ReadBlankLine(ref c);
+							break;
+						case ParserState.Delimiter:
+							result = ReadDelimiter(ref c);
+							break;
+						case ParserState.LineEnding:
+							result = ReadLineEnding(ref c);
+							break;
+						case ParserState.NewLine:
+							result = ReadNewLine(ref c);
+							break;
+						default:
+							throw new InvalidOperationException($"Parser state '{state}' is not valid.");
+					}
+
+					var shouldReturn =
+						// Buffer needs to be filled.
+						result == ReadLineResult.Incomplete ||
+						// Done reading row.
+						result == ReadLineResult.Complete && (state == ParserState.LineEnding || state == ParserState.NewLine)
+					;
+
+					if (result == ReadLineResult.Complete)
+					{
+						state = ParserState.None;
+					}
+
+					if (shouldReturn)
+					{
+						return result;
+					}
+				}
+
+				cPrev = c;
+				c = buffer[bufferPosition];
+				bufferPosition++;
+				charCount++;
+
+				if (countBytes)
+				{
+					byteCount += encoding.GetByteCount(new char[] { c });
+				}
+
+				if (maxFieldSize > 0 && bufferPosition - fieldStartPosition - 1 > maxFieldSize)
+				{
+					throw new MaxFieldSizeException(Context);
+				}
+
+				var isFirstCharOfRow = rowStartPosition == bufferPosition - 1;
+				if (isFirstCharOfRow && (allowComments && c == comment || ignoreBlankLines && ((c == '\r' || c == '\n') && !isNewLineSet || c == newLineFirstChar && isNewLineSet)))
+				{
+					state = ParserState.BlankLine;
+					var result = ReadBlankLine(ref c);
+					if (result == ReadLineResult.Complete)
+					{
+						state = ParserState.None;
+
+						continue;
+					}
+					else
+					{
+						return ReadLineResult.Incomplete;
+					}
+				}
+
+				if (mode == CsvMode.RFC4180)
+				{
+					var isFirstCharOfField = fieldStartPosition == bufferPosition - 1;
+					if (isFirstCharOfField)
+					{
+						if ((trimOptions & TrimOptions.Trim) == TrimOptions.Trim && ArrayHelper.Contains(whiteSpaceChars, c))
+						{
+							// Skip through whitespace. This is so we can process the field later.
+							var result = ReadSpaces(ref c);
+							if (result == ReadLineResult.Incomplete)
+							{
+								fieldStartPosition = bufferPosition;
+								return result;
+							}
+						}
+
+						// Fields are only quoted if the first character is a quote.
+						// If not, read until a delimiter or newline is found.
+						fieldIsQuoted = c == quote;
+					}
+
+					if (fieldIsQuoted)
+					{
+						if (c == quote || c == escape)
+						{
+							quoteCount++;
+
+							if (!inQuotes && !isFirstCharOfField && cPrev != escape)
+							{
+								fieldIsBadData = true;
+							}
+							else if (!fieldIsBadData)
+							{
+								// Don't process field quotes after bad data has been detected.
+								inQuotes = !inQuotes;
+							}
+						}
+
+						if (inQuotes)
+						{
+							if (c == '\r' || c == '\n' && cPrev != '\r')
+							{
+								rawRow++;
+							}
+
+							// We don't care about anything else if we're in quotes.
+							continue;
+						}
+					}
+					else
+					{
+						if (c == quote || c == escape)
+						{
+							// If the field isn't quoted but contains a
+							// quote or escape, it's has bad data.
+							fieldIsBadData = true;
+						}
+					}
+				}
+				else if (mode == CsvMode.Escape)
+				{
+					if (inEscape)
+					{
+						inEscape = false;
+
+						continue;
+					}
+
+					if (c == escape)
+					{
+						inEscape = true;
+
+						continue;
+					}
+				}
+
+				if (c == delimiterFirstChar)
+				{
+					state = ParserState.Delimiter;
+					var result = ReadDelimiter(ref c);
+					if (result == ReadLineResult.Incomplete)
+					{
+						return result;
+					}
+
+					state = ParserState.None;
+
+					continue;
+				}
+
+				if (!isNewLineSet && (c == '\r' || c == '\n'))
+				{
+					state = ParserState.LineEnding;
+					var result = ReadLineEnding(ref c);
+					if (result == ReadLineResult.Complete)
+					{
+						state = ParserState.None;
+					}
+
+					return result;
+				}
+
+				if (isNewLineSet && c == newLineFirstChar)
+				{
+					state = ParserState.NewLine;
+					var result = ReadNewLine(ref c);
+					if (result == ReadLineResult.Complete)
+					{
+						state = ParserState.None;
+					}
+
+					return result;
+				}
+			}
+
+			return ReadLineResult.Incomplete;
+		}
+
+		private ReadLineResult ReadSpaces(ref char c)
+		{
+			while (ArrayHelper.Contains(whiteSpaceChars, c))
+			{
+				if (bufferPosition >= charsRead)
+				{
+					return ReadLineResult.Incomplete;
+				}
+
+				c = buffer[bufferPosition];
+				bufferPosition++;
+				charCount++;
+				if (countBytes)
+				{
+					byteCount += encoding.GetByteCount(new char[] { c });
+				}
+			}
+
+			return ReadLineResult.Complete;
+		}
+
+		private ReadLineResult ReadBlankLine(ref char c)
+		{
+			while (bufferPosition < charsRead)
+			{
+				if (c == '\r' || c == '\n')
+				{
+					var result = ReadLineEnding(ref c);
+					if (result == ReadLineResult.Complete)
+					{
+						rowStartPosition = bufferPosition;
+						fieldStartPosition = rowStartPosition;
+						row++;
+						rawRow++;
+					}
+
+					return result;
+				}
+
+				c = buffer[bufferPosition];
+				bufferPosition++;
+				charCount++;
+				if (countBytes)
+				{
+					byteCount += encoding.GetByteCount(new char[] { c });
+				}
+			}
+
+			return ReadLineResult.Incomplete;
+		}
+
+		private ReadLineResult ReadDelimiter(ref char c)
+		{
+			for (var i = delimiterPosition; i < delimiter.Length; i++)
+			{
+				if (bufferPosition >= charsRead)
+				{
+					return ReadLineResult.Incomplete;
+				}
+
+				delimiterPosition++;
+
+				c = buffer[bufferPosition];
+				if (c != delimiter[i])
+				{
+					c = buffer[bufferPosition - 1];
+					delimiterPosition = 1;
+
+					return ReadLineResult.Complete;
+				}
+
+				bufferPosition++;
+				charCount++;
+				if (countBytes)
+				{
+					byteCount += encoding.GetByteCount(new[] { c });
+				}
+
+				if (bufferPosition >= charsRead)
+				{
+					return ReadLineResult.Incomplete;
+				}
+			}
+
+			AddField(fieldStartPosition, bufferPosition - fieldStartPosition - delimiter.Length);
+
+			fieldStartPosition = bufferPosition;
+			delimiterPosition = 1;
+			fieldIsBadData = false;
+
+			return ReadLineResult.Complete;
+		}
+
+		private ReadLineResult ReadLineEnding(ref char c)
+		{
+			var lessChars = 1;
+
+			if (c == '\r')
+			{
+				if (bufferPosition >= charsRead)
+				{
+					return ReadLineResult.Incomplete;
+				}
+
+				c = buffer[bufferPosition];
+
+				if (c == '\n')
+				{
+					lessChars++;
+					bufferPosition++;
+					charCount++;
+					if (countBytes)
+					{
+						byteCount += encoding.GetByteCount(new char[] { c });
+					}
+				}
+			}
+
+			if (state == ParserState.LineEnding)
+			{
+				AddField(fieldStartPosition, bufferPosition - fieldStartPosition - lessChars);
+			}
+
+			fieldIsBadData = false;
+
+			return ReadLineResult.Complete;
+		}
+
+		private ReadLineResult ReadNewLine(ref char c)
+		{
+			for (var i = newLinePosition; i < newLine.Length; i++)
+			{
+				if (bufferPosition >= charsRead)
+				{
+					return ReadLineResult.Incomplete;
+				}
+
+				newLinePosition++;
+
+				c = buffer[bufferPosition];
+				if (c != newLine[i])
+				{
+					c = buffer[bufferPosition - 1];
+					newLinePosition = 1;
+
+					return ReadLineResult.Complete;
+				}
+
+				bufferPosition++;
+				charCount++;
+				if (countBytes)
+				{
+					byteCount += encoding.GetByteCount(new[] { c });
+				}
+
+				if (bufferPosition >= charsRead)
+				{
+					return ReadLineResult.Incomplete;
+				}
+			}
+
+			AddField(fieldStartPosition, bufferPosition - fieldStartPosition - newLine.Length);
+
+			fieldStartPosition = bufferPosition;
+			newLinePosition = 1;
+			fieldIsBadData = false;
+
+			return ReadLineResult.Complete;
+		}
+
+		private bool ReadEndOfFile()
+		{
+			var state = this.state;
+			this.state = ParserState.None;
+
+			if (state == ParserState.BlankLine)
+			{
+				return false;
+			}
+
+			if (state == ParserState.Delimiter)
+			{
+				AddField(fieldStartPosition, bufferPosition - fieldStartPosition - delimiter.Length);
+
+				fieldStartPosition = bufferPosition;
+
+				AddField(fieldStartPosition, bufferPosition - fieldStartPosition);
+
+				return true;
+			}
+
+			if (state == ParserState.LineEnding)
+			{
+				AddField(fieldStartPosition, bufferPosition - fieldStartPosition - 1);
+
+				return true;
+			}
+
+			if (state == ParserState.NewLine)
+			{
+				AddField(fieldStartPosition, bufferPosition - fieldStartPosition - newLine.Length);
+
+				return true;
+			}
+
+			if (rowStartPosition < bufferPosition)
+			{
+				AddField(fieldStartPosition, bufferPosition - fieldStartPosition);
+			}
+
+			return fieldsPosition > 0;
+		}
+
+		private void AddField(int start, int length)
+		{
+			if (fieldsPosition >= fields.Length)
+			{
+				var newSize = fields.Length * 2;
+				Array.Resize(ref fields, newSize);
+				Array.Resize(ref processedFields, newSize);
+			}
+
+			ref var field = ref fields[fieldsPosition];
+			field.Start = start - rowStartPosition;
+			field.Length = length;
+			field.QuoteCount = quoteCount;
+			field.IsBad = fieldIsBadData;
+			field.IsProcessed = false;
+
+			fieldsPosition++;
+			quoteCount = 0;
+		}
+
+		private bool FillBuffer()
+		{
+			// Don't forget the async method below.
+
+			if (rowStartPosition == 0 && charCount > 0 && charsRead == bufferSize)
+			{
+				// The record is longer than the memory buffer. Increase the buffer.
+				bufferSize *= 2;
+				var tempBuffer = new char[bufferSize];
+				buffer.CopyTo(tempBuffer, 0);
+				buffer = tempBuffer;
+			}
+
+			var charsLeft = Math.Max(charsRead - rowStartPosition, 0);
+
+			Array.Copy(buffer, rowStartPosition, buffer, 0, charsLeft);
+
+			fieldStartPosition -= rowStartPosition;
+			rowStartPosition = 0;
+			bufferPosition = charsLeft;
+
+			charsRead = reader.Read(buffer, charsLeft, buffer.Length - charsLeft);
+			if (charsRead == 0)
+			{
+				return false;
+			}
+
+			charsRead += charsLeft;
+
+			return true;
+		}
+
+		private async Task<bool> FillBufferAsync()
+		{
+			if (rowStartPosition == 0 && charCount > 0 && charsRead == bufferSize)
+			{
+				// The record is longer than the memory buffer. Increase the buffer.
+				bufferSize *= 2;
+				var tempBuffer = new char[bufferSize];
+				buffer.CopyTo(tempBuffer, 0);
+				buffer = tempBuffer;
+			}
+
+			var charsLeft = Math.Max(charsRead - rowStartPosition, 0);
+
+			Array.Copy(buffer, rowStartPosition, buffer, 0, charsLeft);
+
+			fieldStartPosition -= rowStartPosition;
+			rowStartPosition = 0;
+			bufferPosition = charsLeft;
+
+			charsRead = await reader.ReadAsync(buffer, charsLeft, buffer.Length - charsLeft).ConfigureAwait(false);
+			if (charsRead == 0)
+			{
+				return false;
+			}
+
+			charsRead += charsLeft;
+
+			return true;
+		}
+
+		private string GetField(int index)
+		{
+			if (index > fieldsPosition)
+			{
+				throw new IndexOutOfRangeException();
+			}
+
+			ref var field = ref fields[index];
+
+			if (field.Length == 0)
+			{
+				return string.Empty;
+			}
+
+			if (field.IsProcessed)
+			{
+				return processedFields[index];
+			}
+
+			var start = field.Start + rowStartPosition;
+			var length = field.Length;
+			var quoteCount = field.QuoteCount;
+
+			ProcessedField processedField;
+			switch (mode)
+			{
+				case CsvMode.RFC4180:
+					processedField = field.IsBad
+						? ProcessRFC4180BadField(start, length)
+						: ProcessRFC4180Field(start, length, quoteCount);
+					break;
+				case CsvMode.Escape:
+					processedField = ProcessEscapeField(start, length);
+					break;
+				case CsvMode.NoEscape:
+					processedField = ProcessNoEscapeField(start, length);
+					break;
+				default:
+					throw new InvalidOperationException($"ParseMode '{mode}' is not handled.");
+			}
+
+			var value = cacheFields
+				? fieldCache.GetField(processedField.Buffer, processedField.Start, processedField.Length)
+				: new string(processedField.Buffer, processedField.Start, processedField.Length);
+
+			processedFields[index] = value;
+			field.IsProcessed = true;
+
+			return value;
+		}
+
+		/// <inheritdoc/>
+		protected ProcessedField ProcessRFC4180Field(int start, int length, int quoteCount)
+		{
+			var newStart = start;
+			var newLength = length;
+
+			if ((trimOptions & TrimOptions.Trim) == TrimOptions.Trim)
+			{
+				ArrayHelper.Trim(buffer, ref newStart, ref newLength, whiteSpaceChars);
+			}
+
+			if (quoteCount == 0)
+			{
+				// Not quoted.
+				// No processing needed.
+
+				return new ProcessedField(newStart, newLength, buffer);
+			}
+
+			if (buffer[newStart] != quote || buffer[newStart + newLength - 1] != quote || newLength == 1 && buffer[newStart] == quote)
+			{
+				// If the field doesn't have quotes on the ends, or the field is a single quote char, it's bad data.
+				return ProcessRFC4180BadField(start, length);
+			}
+
+			if (lineBreakInQuotedFieldIsBadData)
+			{
+				for (var i = newStart; i < newStart + newLength; i++)
+				{
+					if (buffer[i] == '\r' || buffer[i] == '\n')
+					{
+						return ProcessRFC4180BadField(start, length);
+					}
+				}
+			}
+
+			// Remove the quotes from the ends.
+			newStart += 1;
+			newLength -= 2;
+
+			if ((trimOptions & TrimOptions.InsideQuotes) == TrimOptions.InsideQuotes)
+			{
+				ArrayHelper.Trim(buffer, ref newStart, ref newLength, whiteSpaceChars);
+			}
+
+			if (quoteCount == 2)
+			{
+				// The only quotes are the ends of the field.
+				// No more processing is needed.
+				return new ProcessedField(newStart, newLength, buffer);
+			}
+
+			if (newLength > processFieldBuffer.Length)
+			{
+				// Make sure the field processing buffer is large engough.
+				while (newLength > processFieldBufferSize)
+				{
+					processFieldBufferSize *= 2;
+				}
+
+				processFieldBuffer = new char[processFieldBufferSize];
+			}
+
+			// Remove escapes.
+			var inEscape = false;
+			var position = 0;
+			for (var i = newStart; i < newStart + newLength; i++)
+			{
+				var c = buffer[i];
+
+				if (inEscape)
+				{
+					inEscape = false;
+				}
+				else if (c == escape)
+				{
+					inEscape = true;
+
+					continue;
+				}
+
+				processFieldBuffer[position] = c;
+				position++;
+			}
+
+			return new ProcessedField(0, position, processFieldBuffer);
+		}
+
+		/// <inheritdoc/>
+		protected ProcessedField ProcessRFC4180BadField(int start, int length)
+		{
+			// If field is already known to be bad, different rules can be applied.
+
+			var args = new BadDataFoundArgs(new string(buffer, start, length), RawRecord, Context);
+			badDataFound?.Invoke(args);
+
+			var newStart = start;
+			var newLength = length;
+
+			if ((trimOptions & TrimOptions.Trim) == TrimOptions.Trim)
+			{
+				ArrayHelper.Trim(buffer, ref newStart, ref newLength, whiteSpaceChars);
+			}
+
+			if (buffer[newStart] != quote)
+			{
+				// If the field doesn't start with a quote, don't process it.
+				return new ProcessedField(newStart, newLength, buffer);
+			}
+
+			if (newLength > processFieldBuffer.Length)
+			{
+				// Make sure the field processing buffer is large engough.
+				while (newLength > processFieldBufferSize)
+				{
+					processFieldBufferSize *= 2;
+				}
+
+				processFieldBuffer = new char[processFieldBufferSize];
+			}
+
+			// Remove escapes until the last quote is found.
+			var inEscape = false;
+			var position = 0;
+			var c = '\0';
+			var doneProcessing = false;
+			for (var i = newStart + 1; i < newStart + newLength; i++)
+			{
+				var cPrev = c;
+				c = buffer[i];
+
+				// a,"b",c
+				// a,"b "" c",d
+				// a,"b "c d",e
+
+				if (inEscape)
+				{
+					inEscape = false;
+
+					if (c == quote)
+					{
+						// Ignore the quote after an escape.
+						continue;
+					}
+					else if (cPrev == quote)
+					{
+						// The escape and quote are the same character.
+						// This is the end of the field.
+						// Don't process escapes for the rest of the field.
+						doneProcessing = true;
+					}
+				}
+
+				if (c == escape && !doneProcessing)
+				{
+					inEscape = true;
+
+					continue;
+				}
+
+				processFieldBuffer[position] = c;
+				position++;
+			}
+
+			return new ProcessedField(0, position, processFieldBuffer);
+		}
+
+		/// <inheritdoc/>
+		protected ProcessedField ProcessEscapeField(int start, int length)
+		{
+			var newStart = start;
+			var newLength = length;
+
+			if ((trimOptions & TrimOptions.Trim) == TrimOptions.Trim)
+			{
+				ArrayHelper.Trim(buffer, ref newStart, ref newLength, whiteSpaceChars);
+			}
+
+			if (newLength > processFieldBuffer.Length)
+			{
+				// Make sure the field processing buffer is large engough.
+				while (newLength > processFieldBufferSize)
+				{
+					processFieldBufferSize *= 2;
+				}
+
+				processFieldBuffer = new char[processFieldBufferSize];
+			}
+
+			// Remove escapes.
+			var inEscape = false;
+			var position = 0;
+			for (var i = newStart; i < newStart + newLength; i++)
+			{
+				var c = buffer[i];
+
+				if (inEscape)
+				{
+					inEscape = false;
+				}
+				else if (c == escape)
+				{
+					inEscape = true;
+					continue;
+				}
+
+				processFieldBuffer[position] = c;
+				position++;
+			}
+
+			return new ProcessedField(0, position, processFieldBuffer);
+		}
+
+		/// <inheritdoc/>
+		protected ProcessedField ProcessNoEscapeField(int start, int length)
+		{
+			var newStart = start;
+			var newLength = length;
+
+			if ((trimOptions & TrimOptions.Trim) == TrimOptions.Trim)
+			{
+				ArrayHelper.Trim(buffer, ref newStart, ref newLength, whiteSpaceChars);
+			}
+
+			return new ProcessedField(newStart, newLength, buffer);
+		}
+
+		/// <inheritdoc/>
+		public void Dispose()
+		{
+			// Do not change this code. Put cleanup code in 'Dispose(bool disposing)' method
+			Dispose(disposing: true);
+			GC.SuppressFinalize(this);
+		}
+
+		/// <inheritdoc/>
+		protected virtual void Dispose(bool disposing)
+		{
+			if (disposed)
+			{
+				return;
+			}
+
+			if (disposing)
+			{
+				// Dispose managed state (managed objects)
+
+				if (!leaveOpen)
+				{
+					reader?.Dispose();
+				}
+			}
+
+			// Free unmanaged resources (unmanaged objects) and override finalizer
+			// Set large fields to null
+
+			disposed = true;
+		}
+
+		/// <summary>
+		/// Processes a raw field based on configuration.
+		/// This will remove quotes, remove escapes, and trim if configured to.
+		/// </summary>
+		[DebuggerDisplay("Start = {Start}, Length = {Length}, Buffer.Length = {Buffer.Length}")]
+		protected readonly struct ProcessedField
+		{
+			/// <summary>
+			/// The start of the field in the buffer.
+			/// </summary>
+			public readonly int Start;
+
+			/// <summary>
+			/// The length of the field in the buffer.
+			/// </summary>
+			public readonly int Length;
+
+			/// <summary>
+			/// The buffer that contains the field.
+			/// </summary>
+			public readonly char[] Buffer;
+
+			/// <summary>
+			/// Creates a new instance of ProcessedField.
+			/// </summary>
+			/// <param name="start">The start of the field in the buffer.</param>
+			/// <param name="length">The length of the field in the buffer.</param>
+			/// <param name="buffer">The buffer that contains the field.</param>
+			public ProcessedField(int start, int length, char[] buffer)
+			{
+				Start = start;
+				Length = length;
+				Buffer = buffer;
+			}
+		}
+
+		private enum ReadLineResult
+		{
+			None = 0,
+			Complete,
+			Incomplete,
+		}
+
+		private enum ParserState
+		{
+			None = 0,
+			Spaces,
+			BlankLine,
+			Delimiter,
+			LineEnding,
+			NewLine,
+		}
+
+		[DebuggerDisplay("Start = {Start}, Length = {Length}, QuoteCount = {QuoteCount}, IsBad = {IsBad}")]
+		private struct Field
+		{
+			/// <summary>
+			/// Starting position of the field.
+			/// This is an offset from <see cref="rowStartPosition"/>.
+			/// </summary>
+			public int Start;
+
+			public int Length;
+
+			public int QuoteCount;
+
+			public bool IsBad;
+
+			public bool IsProcessed;
+		}
+	}
+}