﻿// Copyright 2009-2013 Josh Close
// This file is a part of CsvHelper and is licensed under the MS-PL
// See LICENSE.txt for details or visit http://www.opensource.org/licenses/ms-pl.html
// http://csvhelper.com
using System.IO;
using System.Text;
#if WINRT_4_5
using Microsoft.VisualStudio.TestPlatform.UnitTestFramework;
#else
using Microsoft.VisualStudio.TestTools.UnitTesting;
#endif

namespace CsvHelper.Tests
{
	[TestClass]
	public class CsvParserTests
	{
		[TestMethod]
		public void SimpleParseTest()
		{
			using( var stream = new MemoryStream() )
			using( var writer = new StreamWriter( stream ) )
			using( var reader = new StreamReader( stream ) )
			using( var parser = new CsvParser( reader ) )
			{
				writer.Write( "1,2\r\n" );
				writer.Write( "3,4\r\n" );
				writer.Flush();
				stream.Position = 0;

				var row = parser.Read();
				Assert.IsNotNull( row );

				row = parser.Read();
				Assert.IsNotNull( row );

				Assert.IsNull( parser.Read() );
			}
		}

		[TestMethod]
		public void ParseNewRecordTest()
		{
			var stream = new MemoryStream();
			var writer = new StreamWriter( stream );
			writer.WriteLine( "one,two,three" );
			writer.WriteLine( "four,five,six" );
			writer.Flush();
			stream.Position = 0;
			var reader = new StreamReader( stream );

			var parser = new CsvParser( reader );

			var count = 0;
			while( parser.Read() != null )
			{
				count++;
			}

			Assert.AreEqual( 2, count );
		}

		[TestMethod]
		public void ParseEmptyRowsTest()
		{
			var stream = new MemoryStream();
			var writer = new StreamWriter( stream );
			writer.WriteLine( "one,two,three" );
			writer.WriteLine( "four,five,six" );
			writer.WriteLine( ",," );
			writer.WriteLine( "" );
			writer.WriteLine( "" );
			writer.WriteLine( "seven,eight,nine" );
			writer.Flush();
			stream.Position = 0;
			var reader = new StreamReader( stream );

			var parser = new CsvParser( reader );

			var count = 0;
			while( parser.Read() != null )
			{
				count++;
			}

			Assert.AreEqual( 4, count );
		}

		[TestMethod]
		public void ParseTest()
		{
			var stream = new MemoryStream();
			var writer = new StreamWriter( stream );
			writer.WriteLine( "one,two,three" );
			writer.WriteLine( "four,five,six" );
			writer.Flush();
			stream.Position = 0;
			var reader = new StreamReader( stream );

			var parser = new CsvParser( reader );

			var record = parser.Read();
			Assert.AreEqual( "one", record[0] );
			Assert.AreEqual( "two", record[1] );
			Assert.AreEqual( "three", record[2] );

			record = parser.Read();
			Assert.AreEqual( "four", record[0] );
			Assert.AreEqual( "five", record[1] );
			Assert.AreEqual( "six", record[2] );

			record = parser.Read();
			Assert.IsNull( record );
		}

		[TestMethod]
		public void ParseFieldQuotesTest()
		{
			var stream = new MemoryStream();
			var writer = new StreamWriter( stream );
			writer.WriteLine( "one,\"two\",three" );
			writer.WriteLine( "four,\"\"\"five\"\"\",six" );
			writer.Flush();
			stream.Position = 0;
			var reader = new StreamReader( stream );

			var parser = new CsvParser( reader ) { Configuration = { BufferSize = 2000 } };

			var record = parser.Read();
			Assert.AreEqual( "one", record[0] );
			Assert.AreEqual( "two", record[1] );
			Assert.AreEqual( "three", record[2] );

			record = parser.Read();
			Assert.AreEqual( "four", record[0] );
			Assert.AreEqual( "\"five\"", record[1] );
			Assert.AreEqual( "six", record[2] );

			record = parser.Read();
			Assert.IsNull( record );
		}

		[TestMethod]
		public void ParseSpacesTest()
		{
			var stream = new MemoryStream();
			var writer = new StreamWriter( stream );
			writer.WriteLine( " one , \"two three\" , four " );
			writer.WriteLine( " \" five \"\" six \"\" seven \" " );
			writer.Flush();
			stream.Position = 0;
			var reader = new StreamReader( stream );

			var parser = new CsvParser( reader ) { Configuration = { BufferSize = 2 } };

			var record = parser.Read();
			Assert.AreEqual( " one ", record[0] );
			Assert.AreEqual( " \"two three\" ", record[1] );
			Assert.AreEqual( " four ", record[2] );

			record = parser.Read();
			Assert.AreEqual( " \" five \"\" six \"\" seven \" ", record[0] );

			record = parser.Read();
			Assert.IsNull( record );
		}

		[TestMethod]
		public void CallingReadMultipleTimesAfterDoneReadingTest()
		{
			var stream = new MemoryStream();
			var writer = new StreamWriter( stream );
			writer.WriteLine( "one,two,three" );
			writer.WriteLine( "four,five,six" );
			writer.Flush();
			stream.Position = 0;
			var reader = new StreamReader( stream );

			var parser = new CsvParser( reader );

			parser.Read();
			parser.Read();
			parser.Read();
			parser.Read();
		}

		[TestMethod]
		public void ParseEmptyTest()
		{
			using( var memoryStream = new MemoryStream() )
			using( var streamReader = new StreamReader( memoryStream ) )
			using( var parser = new CsvParser( streamReader ) )
			{
				var record = parser.Read();
				Assert.IsNull( record );
			}
		}

		[TestMethod]
		public void ParseCrOnlyTest()
		{
			using( var stream = new MemoryStream() )
			using( var reader = new StreamReader( stream ) )
			using( var writer = new StreamWriter( stream ) )
			using( var parser = new CsvParser( reader ) )
			{
				writer.Write( "\r" );
				writer.Flush();
				stream.Position = 0;

				var record = parser.Read();
				Assert.IsNull( record );
			}
		}

		[TestMethod]
		public void ParseLfOnlyTest()
		{
			using (var stream = new MemoryStream())
			using (var reader = new StreamReader(stream))
			using (var writer = new StreamWriter(stream))
			using (var parser = new CsvParser(reader))
			{
				writer.Write("\n");
				writer.Flush();
				stream.Position = 0;

				var record = parser.Read();
				Assert.IsNull(record);
			}
		}

		[TestMethod]
		public void ParseCrLnOnlyTest()
		{
			using( var stream = new MemoryStream() )
			using( var reader = new StreamReader( stream ) )
			using( var writer = new StreamWriter( stream ) )
			using( var parser = new CsvParser( reader ) )
			{
				writer.Write( "\r\n" );
				writer.Flush();
				stream.Position = 0;

				var record = parser.Read();
				Assert.IsNull( record );
			}
		}

		[TestMethod]
		public void Parse1RecordWithNoCrlfTest()
		{
			using( var memoryStream = new MemoryStream() )
			using( var streamReader = new StreamReader( memoryStream ) )
			using( var streamWriter = new StreamWriter( memoryStream ) )
			using( var parser = new CsvParser( streamReader ) )
			{
				streamWriter.Write( "one,two,three" );
				streamWriter.Flush();
				memoryStream.Position = 0;

				var record = parser.Read();
				Assert.IsNotNull( record );
				Assert.AreEqual( 3, record.Length );
				Assert.AreEqual( "one", record[0] );
				Assert.AreEqual( "two", record[1] );
				Assert.AreEqual( "three", record[2] );

				Assert.IsNull( parser.Read() );
			}
		}

		[TestMethod]
		public void Parse2RecordsLastWithNoCrlfTest()
		{
			using( var memoryStream = new MemoryStream() )
			using( var streamReader = new StreamReader( memoryStream ) )
			using( var streamWriter = new StreamWriter( memoryStream ) )
			using( var parser = new CsvParser( streamReader ) )
			{
				streamWriter.WriteLine( "one,two,three" );
				streamWriter.Write( "four,five,six" );
				streamWriter.Flush();
				memoryStream.Position = 0;

				parser.Read();
				var record = parser.Read();
				Assert.IsNotNull( record );
				Assert.AreEqual( 3, record.Length );
				Assert.AreEqual( "four", record[0] );
				Assert.AreEqual( "five", record[1] );
				Assert.AreEqual( "six", record[2] );

				Assert.IsNull( parser.Read() );
			}
		}

		[TestMethod]
		public void ParseFirstFieldIsEmptyQuotedTest()
		{
			using( var memoryStream = new MemoryStream() )
			using( var streamReader = new StreamReader( memoryStream ) )
			using( var streamWriter = new StreamWriter( memoryStream ) )
			using( var parser = new CsvParser( streamReader ) )
			{
				streamWriter.WriteLine( "\"\",\"two\",\"three\"" );
				streamWriter.Flush();
				memoryStream.Position = 0;

				var record = parser.Read();
				Assert.IsNotNull( record );
				Assert.AreEqual( 3, record.Length );
				Assert.AreEqual( "", record[0] );
				Assert.AreEqual( "two", record[1] );
				Assert.AreEqual( "three", record[2] );
			}
		}

		[TestMethod]
		public void ParseLastFieldIsEmptyQuotedTest()
		{
			using( var memoryStream = new MemoryStream() )
			using( var streamReader = new StreamReader( memoryStream ) )
			using( var streamWriter = new StreamWriter( memoryStream ) )
			using( var parser = new CsvParser( streamReader ) )
			{
				streamWriter.WriteLine( "\"one\",\"two\",\"\"" );
				streamWriter.Flush();
				memoryStream.Position = 0;

				var record = parser.Read();
				Assert.IsNotNull( record );
				Assert.AreEqual( 3, record.Length );
				Assert.AreEqual( "one", record[0] );
				Assert.AreEqual( "two", record[1] );
				Assert.AreEqual( "", record[2] );
			}
		}

		[TestMethod]
		public void ParseQuoteOnlyQuotedFieldTest()
		{
			using( var memoryStream = new MemoryStream() )
			using( var streamReader = new StreamReader( memoryStream ) )
			using( var streamWriter = new StreamWriter( memoryStream ) )
			using( var parser = new CsvParser( streamReader ) )
			{
				streamWriter.WriteLine( "\"\"\"\",\"two\",\"three\"" );
				streamWriter.Flush();
				memoryStream.Position = 0;

				var record = parser.Read();
				Assert.IsNotNull( record );
				Assert.AreEqual( 3, record.Length );
				Assert.AreEqual( "\"", record[0] );
				Assert.AreEqual( "two", record[1] );
				Assert.AreEqual( "three", record[2] );
			}
		}

		[TestMethod]
		public void ParseRecordsWithOnlyOneField()
		{
			using( var memoryStream = new MemoryStream() )
			using( var streamReader = new StreamReader( memoryStream ) )
			using( var streamWriter = new StreamWriter( memoryStream ) )
			using( var parser = new CsvParser( streamReader ) )
			{
				streamWriter.WriteLine( "row one" );
				streamWriter.WriteLine( "row two" );
				streamWriter.WriteLine( "row three" );
				streamWriter.Flush();
				memoryStream.Position = 0;

				var record = parser.Read();
				Assert.IsNotNull( record );
				Assert.AreEqual( 1, record.Length );
				Assert.AreEqual( "row one", record[0] );

				record = parser.Read();
				Assert.IsNotNull( record );
				Assert.AreEqual( 1, record.Length );
				Assert.AreEqual( "row two", record[0] );

				record = parser.Read();
				Assert.IsNotNull( record );
				Assert.AreEqual( 1, record.Length );
				Assert.AreEqual( "row three", record[0] );
			}
		}

		[TestMethod]
		public void ParseRecordWhereOnlyCarriageReturnLineEndingIsUsed()
		{
			using( var memoryStream = new MemoryStream() )
			using( var streamReader = new StreamReader( memoryStream ) )
			using( var streamWriter = new StreamWriter( memoryStream ) )
			using( var parser = new CsvParser( streamReader ) )
			{
				streamWriter.Write( "one,two\r" );
				streamWriter.Write( "three,four\r" );
				streamWriter.Write( "five,six\r" );
				streamWriter.Flush();
				memoryStream.Position = 0;

				var record = parser.Read();
				Assert.IsNotNull( record );
				Assert.AreEqual( 2, record.Length );
				Assert.AreEqual( "one", record[0] );
				Assert.AreEqual( "two", record[1] );

				record = parser.Read();
				Assert.IsNotNull( record );
				Assert.AreEqual( 2, record.Length );
				Assert.AreEqual( "three", record[0] );
				Assert.AreEqual( "four", record[1] );

				record = parser.Read();
				Assert.IsNotNull( record );
				Assert.AreEqual( 2, record.Length );
				Assert.AreEqual( "five", record[0] );
				Assert.AreEqual( "six", record[1] );
			}
		}

		[TestMethod]
		public void ParseRecordWhereOnlyLineFeedLineEndingIsUsed()
		{
			using( var memoryStream = new MemoryStream() )
			using( var streamReader = new StreamReader( memoryStream ) )
			using( var streamWriter = new StreamWriter( memoryStream ) )
			using( var parser = new CsvParser( streamReader ) )
			{
				streamWriter.Write( "one,two\n" );
				streamWriter.Write( "three,four\n" );
				streamWriter.Write( "five,six\n" );
				streamWriter.Flush();
				memoryStream.Position = 0;

				var record = parser.Read();
				Assert.IsNotNull( record );
				Assert.AreEqual( 2, record.Length );
				Assert.AreEqual( "one", record[0] );
				Assert.AreEqual( "two", record[1] );

				record = parser.Read();
				Assert.IsNotNull( record );
				Assert.AreEqual( 2, record.Length );
				Assert.AreEqual( "three", record[0] );
				Assert.AreEqual( "four", record[1] );

				record = parser.Read();
				Assert.IsNotNull( record );
				Assert.AreEqual( 2, record.Length );
				Assert.AreEqual( "five", record[0] );
				Assert.AreEqual( "six", record[1] );
			}
		}

		[TestMethod]
		public void ParseCommentedOutLineWithCommentsOn()
		{
			var stream = new MemoryStream();
			var writer = new StreamWriter( stream );
			writer.WriteLine( "one,two,three" );
			writer.WriteLine( "#four,five,six" );
			writer.WriteLine( "seven,eight,nine" );
			writer.Flush();
			stream.Position = 0;
			var reader = new StreamReader( stream );

			var parser = new CsvParser( reader ) { Configuration = { AllowComments = true } };

			parser.Read();
			var record = parser.Read();
			Assert.AreEqual( "seven", record[0] );
		}

		[TestMethod]
		public void ParseCommentedOutLineWithCommentsOff()
		{
			var stream = new MemoryStream();
			var writer = new StreamWriter( stream );
			writer.WriteLine( "one,two,three" );
			writer.WriteLine( "#four,five,six" );
			writer.WriteLine( "seven,eight,nine" );
			writer.Flush();
			stream.Position = 0;
			var reader = new StreamReader( stream );

			var parser = new CsvParser( reader ) { Configuration = { AllowComments = false } };

			parser.Read();
			var record = parser.Read();
			Assert.AreEqual( "#four", record[0] );
		}

		[TestMethod]
		public void ParseCommentedOutLineWithDifferentCommentCommentsOn()
		{
			var stream = new MemoryStream();
			var writer = new StreamWriter( stream );
			writer.WriteLine( "one,two,three" );
			writer.WriteLine( "*four,five,six" );
			writer.WriteLine( "seven,eight,nine" );
			writer.Flush();
			stream.Position = 0;
			var reader = new StreamReader( stream );

			var parser = new CsvParser( reader ) { Configuration = { AllowComments = true, Comment = '*' } };

			parser.Read();
			var record = parser.Read();
			Assert.AreEqual( "seven", record[0] );
		}

		[TestMethod]
		public void ParseUsingDifferentDelimiter()
		{
			var stream = new MemoryStream();
			var writer = new StreamWriter( stream );
			writer.WriteLine( "one\ttwo\tthree" );
			writer.Flush();
			stream.Position = 0;
			var reader = new StreamReader( stream );

			var parser = new CsvParser( reader ) { Configuration = { Delimiter = "\t" } };

			var record = parser.Read();
			Assert.AreEqual( "one", record[0] );
			Assert.AreEqual( "two", record[1] );
			Assert.AreEqual( "three", record[2] );
		}

		[TestMethod]
		public void ParseUsingDifferentQuote()
		{
			var stream = new MemoryStream();
			var writer = new StreamWriter( stream );
			writer.WriteLine( "'one','two','three'" );
			writer.Flush();
			stream.Position = 0;
			var reader = new StreamReader( stream );

			var parser = new CsvParser( reader ) { Configuration = { Quote = '\'' } };

			var record = parser.Read();
			Assert.AreEqual( "one", record[0] );
			Assert.AreEqual( "two", record[1] );
			Assert.AreEqual( "three", record[2] );
		}

		[TestMethod]
		public void ParseFinalRecordWithNoEndOfLineTest()
		{
			var stream = new MemoryStream();
			var writer = new StreamWriter( stream );
			writer.WriteLine( "1,2," );
			writer.Write( "4,5," );
			writer.Flush();
			stream.Position = 0;
			var reader = new StreamReader( stream );

			var parser = new CsvParser( reader );
			parser.Configuration.HasHeaderRecord = false;

			var record = parser.Read();

			Assert.IsNotNull( record );
			Assert.AreEqual( "", record[2] );

			record = parser.Read();

			Assert.IsNotNull( record );
			Assert.AreEqual( "", record[2] );

			record = parser.Read();

			Assert.IsNull( record );
		}

		[TestMethod]
		public void ParseLastLineHasNoCrLf()
		{
			var stream = new MemoryStream();
			var writer = new StreamWriter( stream );
			writer.Write( "a" );
			writer.Flush();
			stream.Position = 0;
			var reader = new StreamReader( stream );

			var parser = new CsvParser( reader );

			var record = parser.Read();

			Assert.IsNotNull( record );
			Assert.AreEqual( "a", record[0] );

			record = parser.Read();

			Assert.IsNull( record );
		}

		[TestMethod]
		public void CharReadTotalTest()
		{
			using( var stream = new MemoryStream() )
			using( var writer = new StreamWriter( stream ) )
			using( var reader = new StreamReader( stream ) )
			using( var parser = new CsvParser( reader ) )
			{
				parser.Configuration.AllowComments = true;

				// This is a breakdown of the char counts.
				// Read() will read up to the first line end char
				// and any more on the line will get read with the next read.

				// [I][d][,][N][a][m][e][\r][\n]
				//  1  2  3  4  5  6  7   8   9
				// [1][,][o][n][e][\r][\n]
				// 10 11 12 13 14  15  16
				// [,][\r][\n]
				// 17  18  19
				// [\r][\n]
				//  20  21
				// [#][ ][c][o][m][m][e][n][t][s][\r][\n]
				// 22 23 24 25 26 27 28 29 30 31  32  33
				// [2][,][t][w][o][\r][\n]
				// 34 35 36 37 38  39  40
				// [3][,]["][t][h][r][e][e][,][ ][f][o][u][r]["][\r][\n]
				// 41 42 43 44 45 46 47 48 49 50 51 52 53 54 55  56  57
				
				writer.WriteLine( "Id,Name" );
				writer.WriteLine( "1,one" );
				writer.WriteLine( "," );
				writer.WriteLine( "" );
				writer.WriteLine( "# comments" );
				writer.WriteLine( "2,two" );
				writer.WriteLine( "3,\"three, four\"" );
				writer.Flush();
				stream.Position = 0;

				parser.Read();
				Assert.AreEqual( 9, parser.CharPosition );

				parser.Read();
				Assert.AreEqual( 16, parser.CharPosition );

				parser.Read();
				Assert.AreEqual( 19, parser.CharPosition );

				parser.Read();
				Assert.AreEqual( 40, parser.CharPosition );

				parser.Read();
				Assert.AreEqual( 57, parser.CharPosition );

				Assert.IsNull( parser.Read() );
			}
		}

		[TestMethod]
		public void StreamSeekingUsingCharPositionTest()
		{
			using( var stream = new MemoryStream() )
			using( var writer = new StreamWriter( stream ) )
			using( var reader = new StreamReader( stream ) )
			using( var parser = new CsvParser( reader ) )
			{
				parser.Configuration.AllowComments = true;

				// This is a breakdown of the char counts.
				// Read() will read up to the first line end char
				// and any more on the line will get read with the next read.

				// [I][d][,][N][a][m][e][\r][\n]
				//  1  2  3  4  5  6  7   8   9
				// [1][,][o][n][e][\r][\n]
				// 10 11 12 13 14  15  16
				// [,][\r][\n]
				// 17  18  19
				// [\r][\n]
				//  20  21
				// [#][ ][c][o][m][m][e][n][t][s][\r][\n]
				// 22 23 24 25 26 27 28 29 30 31  32  33
				// [2][,][t][w][o][\r][\n]
				// 34 35 36 37 38  39  40
				// [3][,]["][t][h][r][e][e][,][ ][f][o][u][r]["][\r][\n]
				// 41 42 43 44 45 46 47 48 49 50 51 52 53 54 55  56  57

				writer.WriteLine( "Id,Name" );
				writer.WriteLine( "1,one" );
				writer.WriteLine( "," );
				writer.WriteLine( "" );
				writer.WriteLine( "# comments" );
				writer.WriteLine( "2,two" );
				writer.WriteLine( "3,\"three, four\"" );
				writer.Flush();
				stream.Position = 0;

				var record = parser.Read();
				Assert.AreEqual( "Id", record[0] );
				Assert.AreEqual( "Name", record[1] );

				stream.Position = 0;
				stream.Seek( parser.CharPosition, SeekOrigin.Begin );
				record = parser.Read();
				Assert.AreEqual( "1", record[0] );
				Assert.AreEqual( "one", record[1] );

				stream.Position = 0;
				stream.Seek( parser.CharPosition, SeekOrigin.Begin );
				record = parser.Read();
				Assert.AreEqual( "", record[0] );
				Assert.AreEqual( "", record[1] );

				stream.Position = 0;
				stream.Seek( parser.CharPosition, SeekOrigin.Begin );
				record = parser.Read();
				Assert.AreEqual( "2", record[0] );
				Assert.AreEqual( "two", record[1] );

				stream.Position = 0;
				stream.Seek( parser.CharPosition, SeekOrigin.Begin );
				record = parser.Read();
				Assert.AreEqual( "3", record[0] );
				Assert.AreEqual( "three, four", record[1] );
			}
		}

		[TestMethod]
		public void RowTest()
		{
			using( var stream = new MemoryStream() )
			using( var writer = new StreamWriter( stream ) )
			using( var reader = new StreamReader( stream ) )
			using( var parser = new CsvParser( reader ) )
			{
				writer.Write( "1,2\r\n" );
				writer.Write( "3,4\r\n" );
				writer.Flush();
				stream.Position = 0;

				var rowCount = 0;
				while( parser.Read() != null )
				{
					rowCount++;
					Assert.AreEqual( rowCount, parser.Row );
				}
			}
		}

		[TestMethod]
		public void RowBlankLinesTest()
		{
			using( var stream = new MemoryStream() )
			using( var writer = new StreamWriter( stream ) )
			using( var reader = new StreamReader( stream ) )
			using( var parser = new CsvParser( reader ) )
			{
				writer.Write( "1,2\r\n" );
				writer.Write( "\r\n" );
				writer.Write( "3,4\r\n" );
				writer.Write( "\r\n" );
				writer.Write( "5,6\r\n" );
				writer.Flush();
				stream.Position = 0;

				var rowCount = 1;
				while( parser.Read() != null )
				{
					Assert.AreEqual( rowCount, parser.Row );
					rowCount += 2;
				}
			}
		}

		[TestMethod]
		public void RowCommentLinesTest()
		{
			using( var stream = new MemoryStream() )
			using( var writer = new StreamWriter( stream ) )
			using( var reader = new StreamReader( stream ) )
			using( var parser = new CsvParser( reader ) )
			{
				writer.Write( "1,2\r\n" );
				writer.Write( "# comment 1\r\n" );
				writer.Write( "3,4\r\n" );
				writer.Write( "# comment 2\r\n" );
				writer.Write( "5,6\r\n" );
				writer.Flush();
				stream.Position = 0;

				parser.Configuration.AllowComments = true;
				var rowCount = 1;
				while( parser.Read() != null )
				{
					Assert.AreEqual( rowCount, parser.Row );
					rowCount += 2;
				}
			}
		}

		[TestMethod]
		public void ByteCountTest()
		{
			using( var stream = new MemoryStream() )
			using( var writer = new StreamWriter( stream ) )
			using( var reader = new StreamReader( stream ) )
			using( var parser = new CsvParser( reader ) )
			{
				parser.Configuration.CountBytes = true;
				writer.Write( "1,2\r\n" );
				writer.Write( "3,4\r\n" );
				writer.Flush();
				stream.Position = 0;

				parser.Read();
				Assert.AreEqual( 5, parser.BytePosition );

				parser.Read();
				Assert.AreEqual( 10, parser.BytePosition );

				Assert.IsNull( parser.Read() );
			}
		}

		[TestMethod]
		public void ByteCountTestWithQuotedFields()
		{
			using( var stream = new MemoryStream() )
			using( var writer = new StreamWriter( stream ) )
			using( var reader = new StreamReader( stream ) )
			using( var parser = new CsvParser( reader ) )
			{
				parser.Configuration.CountBytes = true;
				writer.Write( "1,\"2\"\r\n" );
				writer.Write( "\"3\",4\r\n" );
				writer.Flush();
				stream.Position = 0;

				parser.Read();
				Assert.AreEqual( 7, parser.BytePosition );

				parser.Read();
				Assert.AreEqual( 14, parser.BytePosition );

				Assert.IsNull( parser.Read() );
			}
		}

		[TestMethod]
		public void ByteCountTestWithQuotedFieldsExtraQuote()
		{
			using( var stream = new MemoryStream() )
			using( var writer = new StreamWriter( stream ) )
			using( var reader = new StreamReader( stream ) )
			using( var parser = new CsvParser( reader ) )
			{
				parser.Configuration.CountBytes = true;
				writer.Write( "1,\"2\" \" a\r\n" );
				writer.Write( "\"3\",4\r\n" );
				writer.Flush();
				stream.Position = 0;

				parser.Read();
				Assert.AreEqual( 11, parser.BytePosition );

				parser.Read();
				Assert.AreEqual( 18, parser.BytePosition );

				Assert.IsNull( parser.Read() );
			}
		}

		[TestMethod]
		public void ByteCountTestWithQuotedFieldsEmptyQuotedField()
		{
			using( var stream = new MemoryStream() )
			using( var writer = new StreamWriter( stream ) )
			using( var reader = new StreamReader( stream ) )
			using( var parser = new CsvParser( reader ) )
			{
				parser.Configuration.CountBytes = true;
				writer.Write( "1,\"\",2\r\n" );
				writer.Write( "\"3\",4,\"5\"\r\n" );
				writer.Flush();
				stream.Position = 0;

				parser.Read();
				Assert.AreEqual( 8, parser.BytePosition );

				parser.Read();
				Assert.AreEqual( 19, parser.BytePosition );

				Assert.IsNull( parser.Read() );
			}
		}

		[TestMethod]
		public void ByteCountTestWithQuotedFieldsClosingQuoteAtStartOfBuffer()
		{
			var config = new Configuration.CsvConfiguration()
			{
				CountBytes = true,
				BufferSize = 4
			};

			using( var stream = new MemoryStream() )
			using( var writer = new StreamWriter( stream ) )
			using( var reader = new StreamReader( stream ) )
			using( var parser = new CsvParser( reader, config ) )
			{
				writer.Write( "1,\"2\",3\r\n" );
				writer.Write( "\"4\",5,\"6\"\r\n" );
				writer.Flush();
				stream.Position = 0;

				parser.Read();
				Assert.AreEqual( 9, parser.BytePosition );

				parser.Read();
				Assert.AreEqual( 20, parser.BytePosition );

				Assert.IsNull( parser.Read() );
			}
		}

		[TestMethod]
		public void ByteCountTestWithQuotedFieldsEscapedQuoteAtStartOfBuffer()
		{
			var config = new Configuration.CsvConfiguration()
			{
				CountBytes = true,
				BufferSize = 4
			};

			using( var stream = new MemoryStream() )
			using( var writer = new StreamWriter( stream ) )
			using( var reader = new StreamReader( stream ) )
			using( var parser = new CsvParser( reader, config ) )
			{
				writer.Write( "1,\"2a\",3\r\n" );
				writer.Write( "\"\"\"4\"\"\",5,\"6\"\r\n" );
				writer.Flush();
				stream.Position = 0;

				var r1 = parser.Read();
				Assert.AreEqual( 10, parser.BytePosition );

				var r2 = parser.Read();
				Assert.AreEqual( 25, parser.BytePosition );

				Assert.IsNull( parser.Read() );
			}
		}

		[TestMethod]
		public void ByteCountUsingCharWithMoreThanSingleByteTest()
		{
			var encoding = Encoding.Unicode;
			using( var stream = new MemoryStream() )
			using( var writer = new StreamWriter( stream, encoding ) )
			using( var reader = new StreamReader( stream, encoding ) )
			using( var parser = new CsvParser( reader ) )
			{
				//崔钟铉
				parser.Configuration.CountBytes = true;
				parser.Configuration.Encoding = encoding;
				writer.Write( "1,崔\r\n" );
				writer.Write( "3,钟\r\n" );
				writer.Write( "5,铉\r\n" );
				writer.Flush();
				stream.Position = 0;

				parser.Read();
				Assert.AreEqual( 10, parser.BytePosition );

				parser.Read();
				Assert.AreEqual( 20, parser.BytePosition );

				parser.Read();
				Assert.AreEqual( 30, parser.BytePosition );

				Assert.IsNull( parser.Read() );
			}
		}

		[TestMethod]
		public void StreamSeekingUsingByteCountTest()
		{
			var encoding = Encoding.Unicode;
			using( var stream = new MemoryStream() )
			using( var writer = new StreamWriter( stream, encoding ) )
			using( var reader = new StreamReader( stream, encoding ) )
			using( var parser = new CsvParser( reader ) )
			{
				parser.Configuration.CountBytes = true;
				parser.Configuration.Encoding = encoding;
				parser.Configuration.AllowComments = true;

				// This is a breakdown of the char counts.
				// Read() will read up to the first line end char
				// and any more on the line will get read with the next read.

				// [I][d][,][N][a][m][e][\r][\n]
				//  1  2  3  4  5  6  7   8   9
				// [1][,][o][n][e][\r][\n]
				// 10 11 12 13 14  15  16
				// [,][\r][\n]
				// 17  18  19
				// [\r][\n]
				//  20  21
				// [#][ ][c][o][m][m][e][n][t][s][\r][\n]
				// 22 23 24 25 26 27 28 29 30 31  32  33
				// [2][,][t][w][o][\r][\n]
				// 34 35 36 37 38  39  40
				// [3][,]["][t][h][r][e][e][,][ ][f][o][u][r]["][\r][\n]
				// 41 42 43 44 45 46 47 48 49 50 51 52 53 54 55  56  57

				writer.WriteLine( "Id,Name" );
				writer.WriteLine( "1,one" );
				writer.WriteLine( "," );
				writer.WriteLine( "" );
				writer.WriteLine( "# comments" );
				writer.WriteLine( "2,two" );
				writer.WriteLine( "3,\"three, four\"" );
				writer.Flush();
				stream.Position = 0;

				var record = parser.Read();
				Assert.AreEqual( "Id", record[0] );
				Assert.AreEqual( "Name", record[1] );

				stream.Position = 0;
				stream.Seek( parser.BytePosition, SeekOrigin.Begin );
				record = parser.Read();
				Assert.AreEqual( "1", record[0] );
				Assert.AreEqual( "one", record[1] );

				stream.Position = 0;
				stream.Seek( parser.BytePosition, SeekOrigin.Begin );
				record = parser.Read();
				Assert.AreEqual( "", record[0] );
				Assert.AreEqual( "", record[1] );

				stream.Position = 0;
				stream.Seek( parser.BytePosition, SeekOrigin.Begin );
				record = parser.Read();
				Assert.AreEqual( "2", record[0] );
				Assert.AreEqual( "two", record[1] );

				stream.Position = 0;
				stream.Seek( parser.BytePosition, SeekOrigin.Begin );
				record = parser.Read();
				Assert.AreEqual( "3", record[0] );
				Assert.AreEqual( "three, four", record[1] );
			}
		}

		[TestMethod]
		public void ConsistentColumnsWithDetectColumnChangesTest()
		{
			using( var stream = new MemoryStream() )
			using( var writer = new StreamWriter( stream ) )
			using( var reader = new StreamReader( stream ) )
			using( var parser = new CsvParser( reader ) )
			{
				writer.WriteLine( "Column 1,Column 2" );
				writer.WriteLine( "1,2" );
				writer.Flush();
				stream.Position = 0;

				parser.Configuration.DetectColumnCountChanges = true;
				while( parser.Read() != null )
				{
				}
			}
		}

		[TestMethod]
		public void InconsistentColumnsTest()
		{
			using( var stream = new MemoryStream() )
			using( var writer = new StreamWriter( stream ) )
			using( var reader = new StreamReader( stream ) )
			using( var parser = new CsvParser( reader ) )
			{
				writer.WriteLine( "Column 1,Column 2" );
				writer.WriteLine( "1,2,3" );
				writer.Flush();
				stream.Position = 0;

				parser.Configuration.DetectColumnCountChanges = true;
				parser.Read();

				try
				{
					parser.Read();
					Assert.Fail();
				}
				catch( CsvBadDataException )
				{
				}
			}
		}

		[TestMethod]
		public void InconsistentColumnsSmallerTest()
		{
			using( var stream = new MemoryStream() )
			using( var writer = new StreamWriter( stream ) )
			using( var reader = new StreamReader( stream ) )
			using( var parser = new CsvParser( reader ) )
			{
				writer.WriteLine( "1,2,3,4" );
				writer.WriteLine( "5,6,7" );
				writer.Flush();
				stream.Position = 0;

				parser.Configuration.DetectColumnCountChanges = true;
				parser.Read();

				try
				{
					parser.Read();
					Assert.Fail();
				}
				catch( CsvBadDataException )
				{
				}
			}
		}

		[TestMethod]
		public void SimulateSeekingTest()
		{
			using( var stream = new MemoryStream() )
			using( var writer = new StreamWriter( stream ) )
			using( var reader = new StreamReader( stream ) )
			using( var parser = new CsvParser( reader ) )
			{
				// Already read:
				// 1,2,3\r
				// Seeked to this position.
				writer.Write( "\n4,5,6\r\n" );
				writer.Flush();
				stream.Position = 0;

				// Make sure this doesn't throw an exception.
				var row = parser.Read();

				Assert.IsNotNull( row );
				Assert.AreEqual( "4", row[0] );
				Assert.AreEqual( "5", row[1] );
				Assert.AreEqual( "6", row[2] );
			}
		}
		
		[TestMethod]
		public void EndBufferTest()
		{
			var config = new CsvHelper.Configuration.CsvConfiguration
			{
				BufferSize = 12
			};
			using( var stream = new MemoryStream() )
			using( var writer = new StreamWriter( stream ) )
			using( var reader = new StreamReader( stream ) )
			using( var parser = new CsvParser( reader, config ) )
			{
				writer.Write( "111,222,333\r\naaa,bbb,ccc\r\n" );
				writer.Flush();
				stream.Position = 0;

				// BufferSize is set to 12 to force a buffer read after the first \r
				var row = parser.Read();

				Assert.IsNotNull( row );
				Assert.AreEqual( "111", row[0] );
				Assert.AreEqual( "222", row[1] );
				Assert.AreEqual( "333", row[2] );

				row = parser.Read();

				Assert.IsNotNull( row );
				Assert.AreEqual( "aaa", row[0] );
				Assert.AreEqual( "bbb", row[1] );
				Assert.AreEqual( "ccc", row[2] );
			}
		}

		[TestMethod]
<<<<<<< HEAD
		public void NullCharTest()
		{
			using( var stream = new MemoryStream() )
			using( var reader = new StreamReader( stream ) )
			using( var writer = new StreamWriter( stream ) )
			using( var parser = new CsvParser( reader ) )
			{
				writer.WriteLine( "1,\0,3" );
				writer.Flush();
				stream.Position = 0;

				var row = parser.Read();
				Assert.IsNotNull( row );
				Assert.AreEqual( "1", row[0] );
				Assert.AreEqual( "\0", row[1] );
				Assert.AreEqual( "3", row[2] );
			}
		}
		
		[TestMethod]
		public void RawRecordCorruptionTest()
		{
			var val = new string( 'a', 2038 ) + ",b\r\n";
			val += "test1,test2";

			using( var reader = new StringReader( val ) )
			using( var parser = new CsvParser( reader ) )
			{
				var originalRows = val.Split( new[] { '\n' } );
				var rowNumber = 0;
				while( ( parser.Read() ) != null )
				{
					var originalRowData = originalRows[rowNumber++];
					Assert.AreEqual( originalRowData.TrimEnd(), parser.RawRecord.TrimEnd() );
				}
=======
		public void InconsistentColumnsMultipleRowsTest()
		{
			using ( var stream = new MemoryStream() )
			using ( var writer = new StreamWriter(stream) )
			using ( var reader = new StreamReader(stream) )
			using ( var parser = new CsvParser(reader) )
			{
				writer.WriteLine( "Column 1,Column 2" );
				writer.WriteLine( "1,2" );       // Valid
				writer.WriteLine( "1,2,3" );     // Error - too many fields
				writer.WriteLine( "1,2" );       // Valid
				writer.WriteLine( "1" );         // Error - not enough fields
				writer.WriteLine( "1,2,3,4" );   // Error - too many fields
				writer.WriteLine( "1,2" );       // Valid
				writer.WriteLine( "1,2" );       // Valid
				writer.Flush();
				stream.Position = 0;

				parser.Configuration.DetectColumnCountChanges = true;
				int failCount = 0;

				while ( true )
				{
					try
					{
						if ( parser.Read() == null )
							break;
					}
					catch ( CsvBadDataException )
					{
						failCount++;
					}
				}

				// Expect only 3 errors
				Assert.AreEqual<int>( 3, failCount );
>>>>>>> fd056ee5
			}
		}
	}
}
<|MERGE_RESOLUTION|>--- conflicted
+++ resolved
@@ -1,1271 +1,1274 @@
-﻿// Copyright 2009-2013 Josh Close
-// This file is a part of CsvHelper and is licensed under the MS-PL
-// See LICENSE.txt for details or visit http://www.opensource.org/licenses/ms-pl.html
-// http://csvhelper.com
-using System.IO;
-using System.Text;
-#if WINRT_4_5
-using Microsoft.VisualStudio.TestPlatform.UnitTestFramework;
-#else
-using Microsoft.VisualStudio.TestTools.UnitTesting;
-#endif
-
-namespace CsvHelper.Tests
-{
-	[TestClass]
-	public class CsvParserTests
-	{
-		[TestMethod]
-		public void SimpleParseTest()
-		{
-			using( var stream = new MemoryStream() )
-			using( var writer = new StreamWriter( stream ) )
-			using( var reader = new StreamReader( stream ) )
-			using( var parser = new CsvParser( reader ) )
-			{
-				writer.Write( "1,2\r\n" );
-				writer.Write( "3,4\r\n" );
-				writer.Flush();
-				stream.Position = 0;
-
-				var row = parser.Read();
-				Assert.IsNotNull( row );
-
-				row = parser.Read();
-				Assert.IsNotNull( row );
-
-				Assert.IsNull( parser.Read() );
-			}
-		}
-
-		[TestMethod]
-		public void ParseNewRecordTest()
-		{
-			var stream = new MemoryStream();
-			var writer = new StreamWriter( stream );
-			writer.WriteLine( "one,two,three" );
-			writer.WriteLine( "four,five,six" );
-			writer.Flush();
-			stream.Position = 0;
-			var reader = new StreamReader( stream );
-
-			var parser = new CsvParser( reader );
-
-			var count = 0;
-			while( parser.Read() != null )
-			{
-				count++;
-			}
-
-			Assert.AreEqual( 2, count );
-		}
-
-		[TestMethod]
-		public void ParseEmptyRowsTest()
-		{
-			var stream = new MemoryStream();
-			var writer = new StreamWriter( stream );
-			writer.WriteLine( "one,two,three" );
-			writer.WriteLine( "four,five,six" );
-			writer.WriteLine( ",," );
-			writer.WriteLine( "" );
-			writer.WriteLine( "" );
-			writer.WriteLine( "seven,eight,nine" );
-			writer.Flush();
-			stream.Position = 0;
-			var reader = new StreamReader( stream );
-
-			var parser = new CsvParser( reader );
-
-			var count = 0;
-			while( parser.Read() != null )
-			{
-				count++;
-			}
-
-			Assert.AreEqual( 4, count );
-		}
-
-		[TestMethod]
-		public void ParseTest()
-		{
-			var stream = new MemoryStream();
-			var writer = new StreamWriter( stream );
-			writer.WriteLine( "one,two,three" );
-			writer.WriteLine( "four,five,six" );
-			writer.Flush();
-			stream.Position = 0;
-			var reader = new StreamReader( stream );
-
-			var parser = new CsvParser( reader );
-
-			var record = parser.Read();
-			Assert.AreEqual( "one", record[0] );
-			Assert.AreEqual( "two", record[1] );
-			Assert.AreEqual( "three", record[2] );
-
-			record = parser.Read();
-			Assert.AreEqual( "four", record[0] );
-			Assert.AreEqual( "five", record[1] );
-			Assert.AreEqual( "six", record[2] );
-
-			record = parser.Read();
-			Assert.IsNull( record );
-		}
-
-		[TestMethod]
-		public void ParseFieldQuotesTest()
-		{
-			var stream = new MemoryStream();
-			var writer = new StreamWriter( stream );
-			writer.WriteLine( "one,\"two\",three" );
-			writer.WriteLine( "four,\"\"\"five\"\"\",six" );
-			writer.Flush();
-			stream.Position = 0;
-			var reader = new StreamReader( stream );
-
-			var parser = new CsvParser( reader ) { Configuration = { BufferSize = 2000 } };
-
-			var record = parser.Read();
-			Assert.AreEqual( "one", record[0] );
-			Assert.AreEqual( "two", record[1] );
-			Assert.AreEqual( "three", record[2] );
-
-			record = parser.Read();
-			Assert.AreEqual( "four", record[0] );
-			Assert.AreEqual( "\"five\"", record[1] );
-			Assert.AreEqual( "six", record[2] );
-
-			record = parser.Read();
-			Assert.IsNull( record );
-		}
-
-		[TestMethod]
-		public void ParseSpacesTest()
-		{
-			var stream = new MemoryStream();
-			var writer = new StreamWriter( stream );
-			writer.WriteLine( " one , \"two three\" , four " );
-			writer.WriteLine( " \" five \"\" six \"\" seven \" " );
-			writer.Flush();
-			stream.Position = 0;
-			var reader = new StreamReader( stream );
-
-			var parser = new CsvParser( reader ) { Configuration = { BufferSize = 2 } };
-
-			var record = parser.Read();
-			Assert.AreEqual( " one ", record[0] );
-			Assert.AreEqual( " \"two three\" ", record[1] );
-			Assert.AreEqual( " four ", record[2] );
-
-			record = parser.Read();
-			Assert.AreEqual( " \" five \"\" six \"\" seven \" ", record[0] );
-
-			record = parser.Read();
-			Assert.IsNull( record );
-		}
-
-		[TestMethod]
-		public void CallingReadMultipleTimesAfterDoneReadingTest()
-		{
-			var stream = new MemoryStream();
-			var writer = new StreamWriter( stream );
-			writer.WriteLine( "one,two,three" );
-			writer.WriteLine( "four,five,six" );
-			writer.Flush();
-			stream.Position = 0;
-			var reader = new StreamReader( stream );
-
-			var parser = new CsvParser( reader );
-
-			parser.Read();
-			parser.Read();
-			parser.Read();
-			parser.Read();
-		}
-
-		[TestMethod]
-		public void ParseEmptyTest()
-		{
-			using( var memoryStream = new MemoryStream() )
-			using( var streamReader = new StreamReader( memoryStream ) )
-			using( var parser = new CsvParser( streamReader ) )
-			{
-				var record = parser.Read();
-				Assert.IsNull( record );
-			}
-		}
-
-		[TestMethod]
-		public void ParseCrOnlyTest()
-		{
-			using( var stream = new MemoryStream() )
-			using( var reader = new StreamReader( stream ) )
-			using( var writer = new StreamWriter( stream ) )
-			using( var parser = new CsvParser( reader ) )
-			{
-				writer.Write( "\r" );
-				writer.Flush();
-				stream.Position = 0;
-
-				var record = parser.Read();
-				Assert.IsNull( record );
-			}
-		}
-
-		[TestMethod]
-		public void ParseLfOnlyTest()
-		{
-			using (var stream = new MemoryStream())
-			using (var reader = new StreamReader(stream))
-			using (var writer = new StreamWriter(stream))
-			using (var parser = new CsvParser(reader))
-			{
-				writer.Write("\n");
-				writer.Flush();
-				stream.Position = 0;
-
-				var record = parser.Read();
-				Assert.IsNull(record);
-			}
-		}
-
-		[TestMethod]
-		public void ParseCrLnOnlyTest()
-		{
-			using( var stream = new MemoryStream() )
-			using( var reader = new StreamReader( stream ) )
-			using( var writer = new StreamWriter( stream ) )
-			using( var parser = new CsvParser( reader ) )
-			{
-				writer.Write( "\r\n" );
-				writer.Flush();
-				stream.Position = 0;
-
-				var record = parser.Read();
-				Assert.IsNull( record );
-			}
-		}
-
-		[TestMethod]
-		public void Parse1RecordWithNoCrlfTest()
-		{
-			using( var memoryStream = new MemoryStream() )
-			using( var streamReader = new StreamReader( memoryStream ) )
-			using( var streamWriter = new StreamWriter( memoryStream ) )
-			using( var parser = new CsvParser( streamReader ) )
-			{
-				streamWriter.Write( "one,two,three" );
-				streamWriter.Flush();
-				memoryStream.Position = 0;
-
-				var record = parser.Read();
-				Assert.IsNotNull( record );
-				Assert.AreEqual( 3, record.Length );
-				Assert.AreEqual( "one", record[0] );
-				Assert.AreEqual( "two", record[1] );
-				Assert.AreEqual( "three", record[2] );
-
-				Assert.IsNull( parser.Read() );
-			}
-		}
-
-		[TestMethod]
-		public void Parse2RecordsLastWithNoCrlfTest()
-		{
-			using( var memoryStream = new MemoryStream() )
-			using( var streamReader = new StreamReader( memoryStream ) )
-			using( var streamWriter = new StreamWriter( memoryStream ) )
-			using( var parser = new CsvParser( streamReader ) )
-			{
-				streamWriter.WriteLine( "one,two,three" );
-				streamWriter.Write( "four,five,six" );
-				streamWriter.Flush();
-				memoryStream.Position = 0;
-
-				parser.Read();
-				var record = parser.Read();
-				Assert.IsNotNull( record );
-				Assert.AreEqual( 3, record.Length );
-				Assert.AreEqual( "four", record[0] );
-				Assert.AreEqual( "five", record[1] );
-				Assert.AreEqual( "six", record[2] );
-
-				Assert.IsNull( parser.Read() );
-			}
-		}
-
-		[TestMethod]
-		public void ParseFirstFieldIsEmptyQuotedTest()
-		{
-			using( var memoryStream = new MemoryStream() )
-			using( var streamReader = new StreamReader( memoryStream ) )
-			using( var streamWriter = new StreamWriter( memoryStream ) )
-			using( var parser = new CsvParser( streamReader ) )
-			{
-				streamWriter.WriteLine( "\"\",\"two\",\"three\"" );
-				streamWriter.Flush();
-				memoryStream.Position = 0;
-
-				var record = parser.Read();
-				Assert.IsNotNull( record );
-				Assert.AreEqual( 3, record.Length );
-				Assert.AreEqual( "", record[0] );
-				Assert.AreEqual( "two", record[1] );
-				Assert.AreEqual( "three", record[2] );
-			}
-		}
-
-		[TestMethod]
-		public void ParseLastFieldIsEmptyQuotedTest()
-		{
-			using( var memoryStream = new MemoryStream() )
-			using( var streamReader = new StreamReader( memoryStream ) )
-			using( var streamWriter = new StreamWriter( memoryStream ) )
-			using( var parser = new CsvParser( streamReader ) )
-			{
-				streamWriter.WriteLine( "\"one\",\"two\",\"\"" );
-				streamWriter.Flush();
-				memoryStream.Position = 0;
-
-				var record = parser.Read();
-				Assert.IsNotNull( record );
-				Assert.AreEqual( 3, record.Length );
-				Assert.AreEqual( "one", record[0] );
-				Assert.AreEqual( "two", record[1] );
-				Assert.AreEqual( "", record[2] );
-			}
-		}
-
-		[TestMethod]
-		public void ParseQuoteOnlyQuotedFieldTest()
-		{
-			using( var memoryStream = new MemoryStream() )
-			using( var streamReader = new StreamReader( memoryStream ) )
-			using( var streamWriter = new StreamWriter( memoryStream ) )
-			using( var parser = new CsvParser( streamReader ) )
-			{
-				streamWriter.WriteLine( "\"\"\"\",\"two\",\"three\"" );
-				streamWriter.Flush();
-				memoryStream.Position = 0;
-
-				var record = parser.Read();
-				Assert.IsNotNull( record );
-				Assert.AreEqual( 3, record.Length );
-				Assert.AreEqual( "\"", record[0] );
-				Assert.AreEqual( "two", record[1] );
-				Assert.AreEqual( "three", record[2] );
-			}
-		}
-
-		[TestMethod]
-		public void ParseRecordsWithOnlyOneField()
-		{
-			using( var memoryStream = new MemoryStream() )
-			using( var streamReader = new StreamReader( memoryStream ) )
-			using( var streamWriter = new StreamWriter( memoryStream ) )
-			using( var parser = new CsvParser( streamReader ) )
-			{
-				streamWriter.WriteLine( "row one" );
-				streamWriter.WriteLine( "row two" );
-				streamWriter.WriteLine( "row three" );
-				streamWriter.Flush();
-				memoryStream.Position = 0;
-
-				var record = parser.Read();
-				Assert.IsNotNull( record );
-				Assert.AreEqual( 1, record.Length );
-				Assert.AreEqual( "row one", record[0] );
-
-				record = parser.Read();
-				Assert.IsNotNull( record );
-				Assert.AreEqual( 1, record.Length );
-				Assert.AreEqual( "row two", record[0] );
-
-				record = parser.Read();
-				Assert.IsNotNull( record );
-				Assert.AreEqual( 1, record.Length );
-				Assert.AreEqual( "row three", record[0] );
-			}
-		}
-
-		[TestMethod]
-		public void ParseRecordWhereOnlyCarriageReturnLineEndingIsUsed()
-		{
-			using( var memoryStream = new MemoryStream() )
-			using( var streamReader = new StreamReader( memoryStream ) )
-			using( var streamWriter = new StreamWriter( memoryStream ) )
-			using( var parser = new CsvParser( streamReader ) )
-			{
-				streamWriter.Write( "one,two\r" );
-				streamWriter.Write( "three,four\r" );
-				streamWriter.Write( "five,six\r" );
-				streamWriter.Flush();
-				memoryStream.Position = 0;
-
-				var record = parser.Read();
-				Assert.IsNotNull( record );
-				Assert.AreEqual( 2, record.Length );
-				Assert.AreEqual( "one", record[0] );
-				Assert.AreEqual( "two", record[1] );
-
-				record = parser.Read();
-				Assert.IsNotNull( record );
-				Assert.AreEqual( 2, record.Length );
-				Assert.AreEqual( "three", record[0] );
-				Assert.AreEqual( "four", record[1] );
-
-				record = parser.Read();
-				Assert.IsNotNull( record );
-				Assert.AreEqual( 2, record.Length );
-				Assert.AreEqual( "five", record[0] );
-				Assert.AreEqual( "six", record[1] );
-			}
-		}
-
-		[TestMethod]
-		public void ParseRecordWhereOnlyLineFeedLineEndingIsUsed()
-		{
-			using( var memoryStream = new MemoryStream() )
-			using( var streamReader = new StreamReader( memoryStream ) )
-			using( var streamWriter = new StreamWriter( memoryStream ) )
-			using( var parser = new CsvParser( streamReader ) )
-			{
-				streamWriter.Write( "one,two\n" );
-				streamWriter.Write( "three,four\n" );
-				streamWriter.Write( "five,six\n" );
-				streamWriter.Flush();
-				memoryStream.Position = 0;
-
-				var record = parser.Read();
-				Assert.IsNotNull( record );
-				Assert.AreEqual( 2, record.Length );
-				Assert.AreEqual( "one", record[0] );
-				Assert.AreEqual( "two", record[1] );
-
-				record = parser.Read();
-				Assert.IsNotNull( record );
-				Assert.AreEqual( 2, record.Length );
-				Assert.AreEqual( "three", record[0] );
-				Assert.AreEqual( "four", record[1] );
-
-				record = parser.Read();
-				Assert.IsNotNull( record );
-				Assert.AreEqual( 2, record.Length );
-				Assert.AreEqual( "five", record[0] );
-				Assert.AreEqual( "six", record[1] );
-			}
-		}
-
-		[TestMethod]
-		public void ParseCommentedOutLineWithCommentsOn()
-		{
-			var stream = new MemoryStream();
-			var writer = new StreamWriter( stream );
-			writer.WriteLine( "one,two,three" );
-			writer.WriteLine( "#four,five,six" );
-			writer.WriteLine( "seven,eight,nine" );
-			writer.Flush();
-			stream.Position = 0;
-			var reader = new StreamReader( stream );
-
-			var parser = new CsvParser( reader ) { Configuration = { AllowComments = true } };
-
-			parser.Read();
-			var record = parser.Read();
-			Assert.AreEqual( "seven", record[0] );
-		}
-
-		[TestMethod]
-		public void ParseCommentedOutLineWithCommentsOff()
-		{
-			var stream = new MemoryStream();
-			var writer = new StreamWriter( stream );
-			writer.WriteLine( "one,two,three" );
-			writer.WriteLine( "#four,five,six" );
-			writer.WriteLine( "seven,eight,nine" );
-			writer.Flush();
-			stream.Position = 0;
-			var reader = new StreamReader( stream );
-
-			var parser = new CsvParser( reader ) { Configuration = { AllowComments = false } };
-
-			parser.Read();
-			var record = parser.Read();
-			Assert.AreEqual( "#four", record[0] );
-		}
-
-		[TestMethod]
-		public void ParseCommentedOutLineWithDifferentCommentCommentsOn()
-		{
-			var stream = new MemoryStream();
-			var writer = new StreamWriter( stream );
-			writer.WriteLine( "one,two,three" );
-			writer.WriteLine( "*four,five,six" );
-			writer.WriteLine( "seven,eight,nine" );
-			writer.Flush();
-			stream.Position = 0;
-			var reader = new StreamReader( stream );
-
-			var parser = new CsvParser( reader ) { Configuration = { AllowComments = true, Comment = '*' } };
-
-			parser.Read();
-			var record = parser.Read();
-			Assert.AreEqual( "seven", record[0] );
-		}
-
-		[TestMethod]
-		public void ParseUsingDifferentDelimiter()
-		{
-			var stream = new MemoryStream();
-			var writer = new StreamWriter( stream );
-			writer.WriteLine( "one\ttwo\tthree" );
-			writer.Flush();
-			stream.Position = 0;
-			var reader = new StreamReader( stream );
-
-			var parser = new CsvParser( reader ) { Configuration = { Delimiter = "\t" } };
-
-			var record = parser.Read();
-			Assert.AreEqual( "one", record[0] );
-			Assert.AreEqual( "two", record[1] );
-			Assert.AreEqual( "three", record[2] );
-		}
-
-		[TestMethod]
-		public void ParseUsingDifferentQuote()
-		{
-			var stream = new MemoryStream();
-			var writer = new StreamWriter( stream );
-			writer.WriteLine( "'one','two','three'" );
-			writer.Flush();
-			stream.Position = 0;
-			var reader = new StreamReader( stream );
-
-			var parser = new CsvParser( reader ) { Configuration = { Quote = '\'' } };
-
-			var record = parser.Read();
-			Assert.AreEqual( "one", record[0] );
-			Assert.AreEqual( "two", record[1] );
-			Assert.AreEqual( "three", record[2] );
-		}
-
-		[TestMethod]
-		public void ParseFinalRecordWithNoEndOfLineTest()
-		{
-			var stream = new MemoryStream();
-			var writer = new StreamWriter( stream );
-			writer.WriteLine( "1,2," );
-			writer.Write( "4,5," );
-			writer.Flush();
-			stream.Position = 0;
-			var reader = new StreamReader( stream );
-
-			var parser = new CsvParser( reader );
-			parser.Configuration.HasHeaderRecord = false;
-
-			var record = parser.Read();
-
-			Assert.IsNotNull( record );
-			Assert.AreEqual( "", record[2] );
-
-			record = parser.Read();
-
-			Assert.IsNotNull( record );
-			Assert.AreEqual( "", record[2] );
-
-			record = parser.Read();
-
-			Assert.IsNull( record );
-		}
-
-		[TestMethod]
-		public void ParseLastLineHasNoCrLf()
-		{
-			var stream = new MemoryStream();
-			var writer = new StreamWriter( stream );
-			writer.Write( "a" );
-			writer.Flush();
-			stream.Position = 0;
-			var reader = new StreamReader( stream );
-
-			var parser = new CsvParser( reader );
-
-			var record = parser.Read();
-
-			Assert.IsNotNull( record );
-			Assert.AreEqual( "a", record[0] );
-
-			record = parser.Read();
-
-			Assert.IsNull( record );
-		}
-
-		[TestMethod]
-		public void CharReadTotalTest()
-		{
-			using( var stream = new MemoryStream() )
-			using( var writer = new StreamWriter( stream ) )
-			using( var reader = new StreamReader( stream ) )
-			using( var parser = new CsvParser( reader ) )
-			{
-				parser.Configuration.AllowComments = true;
-
-				// This is a breakdown of the char counts.
-				// Read() will read up to the first line end char
-				// and any more on the line will get read with the next read.
-
-				// [I][d][,][N][a][m][e][\r][\n]
-				//  1  2  3  4  5  6  7   8   9
-				// [1][,][o][n][e][\r][\n]
-				// 10 11 12 13 14  15  16
-				// [,][\r][\n]
-				// 17  18  19
-				// [\r][\n]
-				//  20  21
-				// [#][ ][c][o][m][m][e][n][t][s][\r][\n]
-				// 22 23 24 25 26 27 28 29 30 31  32  33
-				// [2][,][t][w][o][\r][\n]
-				// 34 35 36 37 38  39  40
-				// [3][,]["][t][h][r][e][e][,][ ][f][o][u][r]["][\r][\n]
-				// 41 42 43 44 45 46 47 48 49 50 51 52 53 54 55  56  57
-				
-				writer.WriteLine( "Id,Name" );
-				writer.WriteLine( "1,one" );
-				writer.WriteLine( "," );
-				writer.WriteLine( "" );
-				writer.WriteLine( "# comments" );
-				writer.WriteLine( "2,two" );
-				writer.WriteLine( "3,\"three, four\"" );
-				writer.Flush();
-				stream.Position = 0;
-
-				parser.Read();
-				Assert.AreEqual( 9, parser.CharPosition );
-
-				parser.Read();
-				Assert.AreEqual( 16, parser.CharPosition );
-
-				parser.Read();
-				Assert.AreEqual( 19, parser.CharPosition );
-
-				parser.Read();
-				Assert.AreEqual( 40, parser.CharPosition );
-
-				parser.Read();
-				Assert.AreEqual( 57, parser.CharPosition );
-
-				Assert.IsNull( parser.Read() );
-			}
-		}
-
-		[TestMethod]
-		public void StreamSeekingUsingCharPositionTest()
-		{
-			using( var stream = new MemoryStream() )
-			using( var writer = new StreamWriter( stream ) )
-			using( var reader = new StreamReader( stream ) )
-			using( var parser = new CsvParser( reader ) )
-			{
-				parser.Configuration.AllowComments = true;
-
-				// This is a breakdown of the char counts.
-				// Read() will read up to the first line end char
-				// and any more on the line will get read with the next read.
-
-				// [I][d][,][N][a][m][e][\r][\n]
-				//  1  2  3  4  5  6  7   8   9
-				// [1][,][o][n][e][\r][\n]
-				// 10 11 12 13 14  15  16
-				// [,][\r][\n]
-				// 17  18  19
-				// [\r][\n]
-				//  20  21
-				// [#][ ][c][o][m][m][e][n][t][s][\r][\n]
-				// 22 23 24 25 26 27 28 29 30 31  32  33
-				// [2][,][t][w][o][\r][\n]
-				// 34 35 36 37 38  39  40
-				// [3][,]["][t][h][r][e][e][,][ ][f][o][u][r]["][\r][\n]
-				// 41 42 43 44 45 46 47 48 49 50 51 52 53 54 55  56  57
-
-				writer.WriteLine( "Id,Name" );
-				writer.WriteLine( "1,one" );
-				writer.WriteLine( "," );
-				writer.WriteLine( "" );
-				writer.WriteLine( "# comments" );
-				writer.WriteLine( "2,two" );
-				writer.WriteLine( "3,\"three, four\"" );
-				writer.Flush();
-				stream.Position = 0;
-
-				var record = parser.Read();
-				Assert.AreEqual( "Id", record[0] );
-				Assert.AreEqual( "Name", record[1] );
-
-				stream.Position = 0;
-				stream.Seek( parser.CharPosition, SeekOrigin.Begin );
-				record = parser.Read();
-				Assert.AreEqual( "1", record[0] );
-				Assert.AreEqual( "one", record[1] );
-
-				stream.Position = 0;
-				stream.Seek( parser.CharPosition, SeekOrigin.Begin );
-				record = parser.Read();
-				Assert.AreEqual( "", record[0] );
-				Assert.AreEqual( "", record[1] );
-
-				stream.Position = 0;
-				stream.Seek( parser.CharPosition, SeekOrigin.Begin );
-				record = parser.Read();
-				Assert.AreEqual( "2", record[0] );
-				Assert.AreEqual( "two", record[1] );
-
-				stream.Position = 0;
-				stream.Seek( parser.CharPosition, SeekOrigin.Begin );
-				record = parser.Read();
-				Assert.AreEqual( "3", record[0] );
-				Assert.AreEqual( "three, four", record[1] );
-			}
-		}
-
-		[TestMethod]
-		public void RowTest()
-		{
-			using( var stream = new MemoryStream() )
-			using( var writer = new StreamWriter( stream ) )
-			using( var reader = new StreamReader( stream ) )
-			using( var parser = new CsvParser( reader ) )
-			{
-				writer.Write( "1,2\r\n" );
-				writer.Write( "3,4\r\n" );
-				writer.Flush();
-				stream.Position = 0;
-
-				var rowCount = 0;
-				while( parser.Read() != null )
-				{
-					rowCount++;
-					Assert.AreEqual( rowCount, parser.Row );
-				}
-			}
-		}
-
-		[TestMethod]
-		public void RowBlankLinesTest()
-		{
-			using( var stream = new MemoryStream() )
-			using( var writer = new StreamWriter( stream ) )
-			using( var reader = new StreamReader( stream ) )
-			using( var parser = new CsvParser( reader ) )
-			{
-				writer.Write( "1,2\r\n" );
-				writer.Write( "\r\n" );
-				writer.Write( "3,4\r\n" );
-				writer.Write( "\r\n" );
-				writer.Write( "5,6\r\n" );
-				writer.Flush();
-				stream.Position = 0;
-
-				var rowCount = 1;
-				while( parser.Read() != null )
-				{
-					Assert.AreEqual( rowCount, parser.Row );
-					rowCount += 2;
-				}
-			}
-		}
-
-		[TestMethod]
-		public void RowCommentLinesTest()
-		{
-			using( var stream = new MemoryStream() )
-			using( var writer = new StreamWriter( stream ) )
-			using( var reader = new StreamReader( stream ) )
-			using( var parser = new CsvParser( reader ) )
-			{
-				writer.Write( "1,2\r\n" );
-				writer.Write( "# comment 1\r\n" );
-				writer.Write( "3,4\r\n" );
-				writer.Write( "# comment 2\r\n" );
-				writer.Write( "5,6\r\n" );
-				writer.Flush();
-				stream.Position = 0;
-
-				parser.Configuration.AllowComments = true;
-				var rowCount = 1;
-				while( parser.Read() != null )
-				{
-					Assert.AreEqual( rowCount, parser.Row );
-					rowCount += 2;
-				}
-			}
-		}
-
-		[TestMethod]
-		public void ByteCountTest()
-		{
-			using( var stream = new MemoryStream() )
-			using( var writer = new StreamWriter( stream ) )
-			using( var reader = new StreamReader( stream ) )
-			using( var parser = new CsvParser( reader ) )
-			{
-				parser.Configuration.CountBytes = true;
-				writer.Write( "1,2\r\n" );
-				writer.Write( "3,4\r\n" );
-				writer.Flush();
-				stream.Position = 0;
-
-				parser.Read();
-				Assert.AreEqual( 5, parser.BytePosition );
-
-				parser.Read();
-				Assert.AreEqual( 10, parser.BytePosition );
-
-				Assert.IsNull( parser.Read() );
-			}
-		}
-
-		[TestMethod]
-		public void ByteCountTestWithQuotedFields()
-		{
-			using( var stream = new MemoryStream() )
-			using( var writer = new StreamWriter( stream ) )
-			using( var reader = new StreamReader( stream ) )
-			using( var parser = new CsvParser( reader ) )
-			{
-				parser.Configuration.CountBytes = true;
-				writer.Write( "1,\"2\"\r\n" );
-				writer.Write( "\"3\",4\r\n" );
-				writer.Flush();
-				stream.Position = 0;
-
-				parser.Read();
-				Assert.AreEqual( 7, parser.BytePosition );
-
-				parser.Read();
-				Assert.AreEqual( 14, parser.BytePosition );
-
-				Assert.IsNull( parser.Read() );
-			}
-		}
-
-		[TestMethod]
-		public void ByteCountTestWithQuotedFieldsExtraQuote()
-		{
-			using( var stream = new MemoryStream() )
-			using( var writer = new StreamWriter( stream ) )
-			using( var reader = new StreamReader( stream ) )
-			using( var parser = new CsvParser( reader ) )
-			{
-				parser.Configuration.CountBytes = true;
-				writer.Write( "1,\"2\" \" a\r\n" );
-				writer.Write( "\"3\",4\r\n" );
-				writer.Flush();
-				stream.Position = 0;
-
-				parser.Read();
-				Assert.AreEqual( 11, parser.BytePosition );
-
-				parser.Read();
-				Assert.AreEqual( 18, parser.BytePosition );
-
-				Assert.IsNull( parser.Read() );
-			}
-		}
-
-		[TestMethod]
-		public void ByteCountTestWithQuotedFieldsEmptyQuotedField()
-		{
-			using( var stream = new MemoryStream() )
-			using( var writer = new StreamWriter( stream ) )
-			using( var reader = new StreamReader( stream ) )
-			using( var parser = new CsvParser( reader ) )
-			{
-				parser.Configuration.CountBytes = true;
-				writer.Write( "1,\"\",2\r\n" );
-				writer.Write( "\"3\",4,\"5\"\r\n" );
-				writer.Flush();
-				stream.Position = 0;
-
-				parser.Read();
-				Assert.AreEqual( 8, parser.BytePosition );
-
-				parser.Read();
-				Assert.AreEqual( 19, parser.BytePosition );
-
-				Assert.IsNull( parser.Read() );
-			}
-		}
-
-		[TestMethod]
-		public void ByteCountTestWithQuotedFieldsClosingQuoteAtStartOfBuffer()
-		{
-			var config = new Configuration.CsvConfiguration()
-			{
-				CountBytes = true,
-				BufferSize = 4
-			};
-
-			using( var stream = new MemoryStream() )
-			using( var writer = new StreamWriter( stream ) )
-			using( var reader = new StreamReader( stream ) )
-			using( var parser = new CsvParser( reader, config ) )
-			{
-				writer.Write( "1,\"2\",3\r\n" );
-				writer.Write( "\"4\",5,\"6\"\r\n" );
-				writer.Flush();
-				stream.Position = 0;
-
-				parser.Read();
-				Assert.AreEqual( 9, parser.BytePosition );
-
-				parser.Read();
-				Assert.AreEqual( 20, parser.BytePosition );
-
-				Assert.IsNull( parser.Read() );
-			}
-		}
-
-		[TestMethod]
-		public void ByteCountTestWithQuotedFieldsEscapedQuoteAtStartOfBuffer()
-		{
-			var config = new Configuration.CsvConfiguration()
-			{
-				CountBytes = true,
-				BufferSize = 4
-			};
-
-			using( var stream = new MemoryStream() )
-			using( var writer = new StreamWriter( stream ) )
-			using( var reader = new StreamReader( stream ) )
-			using( var parser = new CsvParser( reader, config ) )
-			{
-				writer.Write( "1,\"2a\",3\r\n" );
-				writer.Write( "\"\"\"4\"\"\",5,\"6\"\r\n" );
-				writer.Flush();
-				stream.Position = 0;
-
-				var r1 = parser.Read();
-				Assert.AreEqual( 10, parser.BytePosition );
-
-				var r2 = parser.Read();
-				Assert.AreEqual( 25, parser.BytePosition );
-
-				Assert.IsNull( parser.Read() );
-			}
-		}
-
-		[TestMethod]
-		public void ByteCountUsingCharWithMoreThanSingleByteTest()
-		{
-			var encoding = Encoding.Unicode;
-			using( var stream = new MemoryStream() )
-			using( var writer = new StreamWriter( stream, encoding ) )
-			using( var reader = new StreamReader( stream, encoding ) )
-			using( var parser = new CsvParser( reader ) )
-			{
-				//崔钟铉
-				parser.Configuration.CountBytes = true;
-				parser.Configuration.Encoding = encoding;
-				writer.Write( "1,崔\r\n" );
-				writer.Write( "3,钟\r\n" );
-				writer.Write( "5,铉\r\n" );
-				writer.Flush();
-				stream.Position = 0;
-
-				parser.Read();
-				Assert.AreEqual( 10, parser.BytePosition );
-
-				parser.Read();
-				Assert.AreEqual( 20, parser.BytePosition );
-
-				parser.Read();
-				Assert.AreEqual( 30, parser.BytePosition );
-
-				Assert.IsNull( parser.Read() );
-			}
-		}
-
-		[TestMethod]
-		public void StreamSeekingUsingByteCountTest()
-		{
-			var encoding = Encoding.Unicode;
-			using( var stream = new MemoryStream() )
-			using( var writer = new StreamWriter( stream, encoding ) )
-			using( var reader = new StreamReader( stream, encoding ) )
-			using( var parser = new CsvParser( reader ) )
-			{
-				parser.Configuration.CountBytes = true;
-				parser.Configuration.Encoding = encoding;
-				parser.Configuration.AllowComments = true;
-
-				// This is a breakdown of the char counts.
-				// Read() will read up to the first line end char
-				// and any more on the line will get read with the next read.
-
-				// [I][d][,][N][a][m][e][\r][\n]
-				//  1  2  3  4  5  6  7   8   9
-				// [1][,][o][n][e][\r][\n]
-				// 10 11 12 13 14  15  16
-				// [,][\r][\n]
-				// 17  18  19
-				// [\r][\n]
-				//  20  21
-				// [#][ ][c][o][m][m][e][n][t][s][\r][\n]
-				// 22 23 24 25 26 27 28 29 30 31  32  33
-				// [2][,][t][w][o][\r][\n]
-				// 34 35 36 37 38  39  40
-				// [3][,]["][t][h][r][e][e][,][ ][f][o][u][r]["][\r][\n]
-				// 41 42 43 44 45 46 47 48 49 50 51 52 53 54 55  56  57
-
-				writer.WriteLine( "Id,Name" );
-				writer.WriteLine( "1,one" );
-				writer.WriteLine( "," );
-				writer.WriteLine( "" );
-				writer.WriteLine( "# comments" );
-				writer.WriteLine( "2,two" );
-				writer.WriteLine( "3,\"three, four\"" );
-				writer.Flush();
-				stream.Position = 0;
-
-				var record = parser.Read();
-				Assert.AreEqual( "Id", record[0] );
-				Assert.AreEqual( "Name", record[1] );
-
-				stream.Position = 0;
-				stream.Seek( parser.BytePosition, SeekOrigin.Begin );
-				record = parser.Read();
-				Assert.AreEqual( "1", record[0] );
-				Assert.AreEqual( "one", record[1] );
-
-				stream.Position = 0;
-				stream.Seek( parser.BytePosition, SeekOrigin.Begin );
-				record = parser.Read();
-				Assert.AreEqual( "", record[0] );
-				Assert.AreEqual( "", record[1] );
-
-				stream.Position = 0;
-				stream.Seek( parser.BytePosition, SeekOrigin.Begin );
-				record = parser.Read();
-				Assert.AreEqual( "2", record[0] );
-				Assert.AreEqual( "two", record[1] );
-
-				stream.Position = 0;
-				stream.Seek( parser.BytePosition, SeekOrigin.Begin );
-				record = parser.Read();
-				Assert.AreEqual( "3", record[0] );
-				Assert.AreEqual( "three, four", record[1] );
-			}
-		}
-
-		[TestMethod]
-		public void ConsistentColumnsWithDetectColumnChangesTest()
-		{
-			using( var stream = new MemoryStream() )
-			using( var writer = new StreamWriter( stream ) )
-			using( var reader = new StreamReader( stream ) )
-			using( var parser = new CsvParser( reader ) )
-			{
-				writer.WriteLine( "Column 1,Column 2" );
-				writer.WriteLine( "1,2" );
-				writer.Flush();
-				stream.Position = 0;
-
-				parser.Configuration.DetectColumnCountChanges = true;
-				while( parser.Read() != null )
-				{
-				}
-			}
-		}
-
-		[TestMethod]
-		public void InconsistentColumnsTest()
-		{
-			using( var stream = new MemoryStream() )
-			using( var writer = new StreamWriter( stream ) )
-			using( var reader = new StreamReader( stream ) )
-			using( var parser = new CsvParser( reader ) )
-			{
-				writer.WriteLine( "Column 1,Column 2" );
-				writer.WriteLine( "1,2,3" );
-				writer.Flush();
-				stream.Position = 0;
-
-				parser.Configuration.DetectColumnCountChanges = true;
-				parser.Read();
-
-				try
-				{
-					parser.Read();
-					Assert.Fail();
-				}
-				catch( CsvBadDataException )
-				{
-				}
-			}
-		}
-
-		[TestMethod]
-		public void InconsistentColumnsSmallerTest()
-		{
-			using( var stream = new MemoryStream() )
-			using( var writer = new StreamWriter( stream ) )
-			using( var reader = new StreamReader( stream ) )
-			using( var parser = new CsvParser( reader ) )
-			{
-				writer.WriteLine( "1,2,3,4" );
-				writer.WriteLine( "5,6,7" );
-				writer.Flush();
-				stream.Position = 0;
-
-				parser.Configuration.DetectColumnCountChanges = true;
-				parser.Read();
-
-				try
-				{
-					parser.Read();
-					Assert.Fail();
-				}
-				catch( CsvBadDataException )
-				{
-				}
-			}
-		}
-
-		[TestMethod]
-		public void SimulateSeekingTest()
-		{
-			using( var stream = new MemoryStream() )
-			using( var writer = new StreamWriter( stream ) )
-			using( var reader = new StreamReader( stream ) )
-			using( var parser = new CsvParser( reader ) )
-			{
-				// Already read:
-				// 1,2,3\r
-				// Seeked to this position.
-				writer.Write( "\n4,5,6\r\n" );
-				writer.Flush();
-				stream.Position = 0;
-
-				// Make sure this doesn't throw an exception.
-				var row = parser.Read();
-
-				Assert.IsNotNull( row );
-				Assert.AreEqual( "4", row[0] );
-				Assert.AreEqual( "5", row[1] );
-				Assert.AreEqual( "6", row[2] );
-			}
-		}
-		
-		[TestMethod]
-		public void EndBufferTest()
-		{
-			var config = new CsvHelper.Configuration.CsvConfiguration
-			{
-				BufferSize = 12
-			};
-			using( var stream = new MemoryStream() )
-			using( var writer = new StreamWriter( stream ) )
-			using( var reader = new StreamReader( stream ) )
-			using( var parser = new CsvParser( reader, config ) )
-			{
-				writer.Write( "111,222,333\r\naaa,bbb,ccc\r\n" );
-				writer.Flush();
-				stream.Position = 0;
-
-				// BufferSize is set to 12 to force a buffer read after the first \r
-				var row = parser.Read();
-
-				Assert.IsNotNull( row );
-				Assert.AreEqual( "111", row[0] );
-				Assert.AreEqual( "222", row[1] );
-				Assert.AreEqual( "333", row[2] );
-
-				row = parser.Read();
-
-				Assert.IsNotNull( row );
-				Assert.AreEqual( "aaa", row[0] );
-				Assert.AreEqual( "bbb", row[1] );
-				Assert.AreEqual( "ccc", row[2] );
-			}
-		}
-
-		[TestMethod]
-<<<<<<< HEAD
-		public void NullCharTest()
-		{
-			using( var stream = new MemoryStream() )
-			using( var reader = new StreamReader( stream ) )
-			using( var writer = new StreamWriter( stream ) )
-			using( var parser = new CsvParser( reader ) )
-			{
-				writer.WriteLine( "1,\0,3" );
-				writer.Flush();
-				stream.Position = 0;
-
-				var row = parser.Read();
-				Assert.IsNotNull( row );
-				Assert.AreEqual( "1", row[0] );
-				Assert.AreEqual( "\0", row[1] );
-				Assert.AreEqual( "3", row[2] );
-			}
-		}
-		
-		[TestMethod]
-		public void RawRecordCorruptionTest()
-		{
-			var val = new string( 'a', 2038 ) + ",b\r\n";
-			val += "test1,test2";
-
-			using( var reader = new StringReader( val ) )
-			using( var parser = new CsvParser( reader ) )
-			{
-				var originalRows = val.Split( new[] { '\n' } );
-				var rowNumber = 0;
-				while( ( parser.Read() ) != null )
-				{
-					var originalRowData = originalRows[rowNumber++];
-					Assert.AreEqual( originalRowData.TrimEnd(), parser.RawRecord.TrimEnd() );
-				}
-=======
-		public void InconsistentColumnsMultipleRowsTest()
-		{
-			using ( var stream = new MemoryStream() )
-			using ( var writer = new StreamWriter(stream) )
-			using ( var reader = new StreamReader(stream) )
-			using ( var parser = new CsvParser(reader) )
-			{
-				writer.WriteLine( "Column 1,Column 2" );
-				writer.WriteLine( "1,2" );       // Valid
-				writer.WriteLine( "1,2,3" );     // Error - too many fields
-				writer.WriteLine( "1,2" );       // Valid
-				writer.WriteLine( "1" );         // Error - not enough fields
-				writer.WriteLine( "1,2,3,4" );   // Error - too many fields
-				writer.WriteLine( "1,2" );       // Valid
-				writer.WriteLine( "1,2" );       // Valid
-				writer.Flush();
-				stream.Position = 0;
-
-				parser.Configuration.DetectColumnCountChanges = true;
-				int failCount = 0;
-
-				while ( true )
-				{
-					try
-					{
-						if ( parser.Read() == null )
-							break;
-					}
-					catch ( CsvBadDataException )
-					{
-						failCount++;
-					}
-				}
-
-				// Expect only 3 errors
-				Assert.AreEqual<int>( 3, failCount );
->>>>>>> fd056ee5
-			}
-		}
-	}
-}
+﻿// Copyright 2009-2013 Josh Close
+// This file is a part of CsvHelper and is licensed under the MS-PL
+// See LICENSE.txt for details or visit http://www.opensource.org/licenses/ms-pl.html
+// http://csvhelper.com
+using System.IO;
+using System.Text;
+#if WINRT_4_5
+using Microsoft.VisualStudio.TestPlatform.UnitTestFramework;
+#else
+using Microsoft.VisualStudio.TestTools.UnitTesting;
+#endif
+
+namespace CsvHelper.Tests
+{
+	[TestClass]
+	public class CsvParserTests
+	{
+		[TestMethod]
+		public void SimpleParseTest()
+		{
+			using( var stream = new MemoryStream() )
+			using( var writer = new StreamWriter( stream ) )
+			using( var reader = new StreamReader( stream ) )
+			using( var parser = new CsvParser( reader ) )
+			{
+				writer.Write( "1,2\r\n" );
+				writer.Write( "3,4\r\n" );
+				writer.Flush();
+				stream.Position = 0;
+
+				var row = parser.Read();
+				Assert.IsNotNull( row );
+
+				row = parser.Read();
+				Assert.IsNotNull( row );
+
+				Assert.IsNull( parser.Read() );
+			}
+		}
+
+		[TestMethod]
+		public void ParseNewRecordTest()
+		{
+			var stream = new MemoryStream();
+			var writer = new StreamWriter( stream );
+			writer.WriteLine( "one,two,three" );
+			writer.WriteLine( "four,five,six" );
+			writer.Flush();
+			stream.Position = 0;
+			var reader = new StreamReader( stream );
+
+			var parser = new CsvParser( reader );
+
+			var count = 0;
+			while( parser.Read() != null )
+			{
+				count++;
+			}
+
+			Assert.AreEqual( 2, count );
+		}
+
+		[TestMethod]
+		public void ParseEmptyRowsTest()
+		{
+			var stream = new MemoryStream();
+			var writer = new StreamWriter( stream );
+			writer.WriteLine( "one,two,three" );
+			writer.WriteLine( "four,five,six" );
+			writer.WriteLine( ",," );
+			writer.WriteLine( "" );
+			writer.WriteLine( "" );
+			writer.WriteLine( "seven,eight,nine" );
+			writer.Flush();
+			stream.Position = 0;
+			var reader = new StreamReader( stream );
+
+			var parser = new CsvParser( reader );
+
+			var count = 0;
+			while( parser.Read() != null )
+			{
+				count++;
+			}
+
+			Assert.AreEqual( 4, count );
+		}
+
+		[TestMethod]
+		public void ParseTest()
+		{
+			var stream = new MemoryStream();
+			var writer = new StreamWriter( stream );
+			writer.WriteLine( "one,two,three" );
+			writer.WriteLine( "four,five,six" );
+			writer.Flush();
+			stream.Position = 0;
+			var reader = new StreamReader( stream );
+
+			var parser = new CsvParser( reader );
+
+			var record = parser.Read();
+			Assert.AreEqual( "one", record[0] );
+			Assert.AreEqual( "two", record[1] );
+			Assert.AreEqual( "three", record[2] );
+
+			record = parser.Read();
+			Assert.AreEqual( "four", record[0] );
+			Assert.AreEqual( "five", record[1] );
+			Assert.AreEqual( "six", record[2] );
+
+			record = parser.Read();
+			Assert.IsNull( record );
+		}
+
+		[TestMethod]
+		public void ParseFieldQuotesTest()
+		{
+			var stream = new MemoryStream();
+			var writer = new StreamWriter( stream );
+			writer.WriteLine( "one,\"two\",three" );
+			writer.WriteLine( "four,\"\"\"five\"\"\",six" );
+			writer.Flush();
+			stream.Position = 0;
+			var reader = new StreamReader( stream );
+
+			var parser = new CsvParser( reader ) { Configuration = { BufferSize = 2000 } };
+
+			var record = parser.Read();
+			Assert.AreEqual( "one", record[0] );
+			Assert.AreEqual( "two", record[1] );
+			Assert.AreEqual( "three", record[2] );
+
+			record = parser.Read();
+			Assert.AreEqual( "four", record[0] );
+			Assert.AreEqual( "\"five\"", record[1] );
+			Assert.AreEqual( "six", record[2] );
+
+			record = parser.Read();
+			Assert.IsNull( record );
+		}
+
+		[TestMethod]
+		public void ParseSpacesTest()
+		{
+			var stream = new MemoryStream();
+			var writer = new StreamWriter( stream );
+			writer.WriteLine( " one , \"two three\" , four " );
+			writer.WriteLine( " \" five \"\" six \"\" seven \" " );
+			writer.Flush();
+			stream.Position = 0;
+			var reader = new StreamReader( stream );
+
+			var parser = new CsvParser( reader ) { Configuration = { BufferSize = 2 } };
+
+			var record = parser.Read();
+			Assert.AreEqual( " one ", record[0] );
+			Assert.AreEqual( " \"two three\" ", record[1] );
+			Assert.AreEqual( " four ", record[2] );
+
+			record = parser.Read();
+			Assert.AreEqual( " \" five \"\" six \"\" seven \" ", record[0] );
+
+			record = parser.Read();
+			Assert.IsNull( record );
+		}
+
+		[TestMethod]
+		public void CallingReadMultipleTimesAfterDoneReadingTest()
+		{
+			var stream = new MemoryStream();
+			var writer = new StreamWriter( stream );
+			writer.WriteLine( "one,two,three" );
+			writer.WriteLine( "four,five,six" );
+			writer.Flush();
+			stream.Position = 0;
+			var reader = new StreamReader( stream );
+
+			var parser = new CsvParser( reader );
+
+			parser.Read();
+			parser.Read();
+			parser.Read();
+			parser.Read();
+		}
+
+		[TestMethod]
+		public void ParseEmptyTest()
+		{
+			using( var memoryStream = new MemoryStream() )
+			using( var streamReader = new StreamReader( memoryStream ) )
+			using( var parser = new CsvParser( streamReader ) )
+			{
+				var record = parser.Read();
+				Assert.IsNull( record );
+			}
+		}
+
+		[TestMethod]
+		public void ParseCrOnlyTest()
+		{
+			using( var stream = new MemoryStream() )
+			using( var reader = new StreamReader( stream ) )
+			using( var writer = new StreamWriter( stream ) )
+			using( var parser = new CsvParser( reader ) )
+			{
+				writer.Write( "\r" );
+				writer.Flush();
+				stream.Position = 0;
+
+				var record = parser.Read();
+				Assert.IsNull( record );
+			}
+		}
+
+		[TestMethod]
+		public void ParseLfOnlyTest()
+		{
+			using (var stream = new MemoryStream())
+			using (var reader = new StreamReader(stream))
+			using (var writer = new StreamWriter(stream))
+			using (var parser = new CsvParser(reader))
+			{
+				writer.Write("\n");
+				writer.Flush();
+				stream.Position = 0;
+
+				var record = parser.Read();
+				Assert.IsNull(record);
+			}
+		}
+
+		[TestMethod]
+		public void ParseCrLnOnlyTest()
+		{
+			using( var stream = new MemoryStream() )
+			using( var reader = new StreamReader( stream ) )
+			using( var writer = new StreamWriter( stream ) )
+			using( var parser = new CsvParser( reader ) )
+			{
+				writer.Write( "\r\n" );
+				writer.Flush();
+				stream.Position = 0;
+
+				var record = parser.Read();
+				Assert.IsNull( record );
+			}
+		}
+
+		[TestMethod]
+		public void Parse1RecordWithNoCrlfTest()
+		{
+			using( var memoryStream = new MemoryStream() )
+			using( var streamReader = new StreamReader( memoryStream ) )
+			using( var streamWriter = new StreamWriter( memoryStream ) )
+			using( var parser = new CsvParser( streamReader ) )
+			{
+				streamWriter.Write( "one,two,three" );
+				streamWriter.Flush();
+				memoryStream.Position = 0;
+
+				var record = parser.Read();
+				Assert.IsNotNull( record );
+				Assert.AreEqual( 3, record.Length );
+				Assert.AreEqual( "one", record[0] );
+				Assert.AreEqual( "two", record[1] );
+				Assert.AreEqual( "three", record[2] );
+
+				Assert.IsNull( parser.Read() );
+			}
+		}
+
+		[TestMethod]
+		public void Parse2RecordsLastWithNoCrlfTest()
+		{
+			using( var memoryStream = new MemoryStream() )
+			using( var streamReader = new StreamReader( memoryStream ) )
+			using( var streamWriter = new StreamWriter( memoryStream ) )
+			using( var parser = new CsvParser( streamReader ) )
+			{
+				streamWriter.WriteLine( "one,two,three" );
+				streamWriter.Write( "four,five,six" );
+				streamWriter.Flush();
+				memoryStream.Position = 0;
+
+				parser.Read();
+				var record = parser.Read();
+				Assert.IsNotNull( record );
+				Assert.AreEqual( 3, record.Length );
+				Assert.AreEqual( "four", record[0] );
+				Assert.AreEqual( "five", record[1] );
+				Assert.AreEqual( "six", record[2] );
+
+				Assert.IsNull( parser.Read() );
+			}
+		}
+
+		[TestMethod]
+		public void ParseFirstFieldIsEmptyQuotedTest()
+		{
+			using( var memoryStream = new MemoryStream() )
+			using( var streamReader = new StreamReader( memoryStream ) )
+			using( var streamWriter = new StreamWriter( memoryStream ) )
+			using( var parser = new CsvParser( streamReader ) )
+			{
+				streamWriter.WriteLine( "\"\",\"two\",\"three\"" );
+				streamWriter.Flush();
+				memoryStream.Position = 0;
+
+				var record = parser.Read();
+				Assert.IsNotNull( record );
+				Assert.AreEqual( 3, record.Length );
+				Assert.AreEqual( "", record[0] );
+				Assert.AreEqual( "two", record[1] );
+				Assert.AreEqual( "three", record[2] );
+			}
+		}
+
+		[TestMethod]
+		public void ParseLastFieldIsEmptyQuotedTest()
+		{
+			using( var memoryStream = new MemoryStream() )
+			using( var streamReader = new StreamReader( memoryStream ) )
+			using( var streamWriter = new StreamWriter( memoryStream ) )
+			using( var parser = new CsvParser( streamReader ) )
+			{
+				streamWriter.WriteLine( "\"one\",\"two\",\"\"" );
+				streamWriter.Flush();
+				memoryStream.Position = 0;
+
+				var record = parser.Read();
+				Assert.IsNotNull( record );
+				Assert.AreEqual( 3, record.Length );
+				Assert.AreEqual( "one", record[0] );
+				Assert.AreEqual( "two", record[1] );
+				Assert.AreEqual( "", record[2] );
+			}
+		}
+
+		[TestMethod]
+		public void ParseQuoteOnlyQuotedFieldTest()
+		{
+			using( var memoryStream = new MemoryStream() )
+			using( var streamReader = new StreamReader( memoryStream ) )
+			using( var streamWriter = new StreamWriter( memoryStream ) )
+			using( var parser = new CsvParser( streamReader ) )
+			{
+				streamWriter.WriteLine( "\"\"\"\",\"two\",\"three\"" );
+				streamWriter.Flush();
+				memoryStream.Position = 0;
+
+				var record = parser.Read();
+				Assert.IsNotNull( record );
+				Assert.AreEqual( 3, record.Length );
+				Assert.AreEqual( "\"", record[0] );
+				Assert.AreEqual( "two", record[1] );
+				Assert.AreEqual( "three", record[2] );
+			}
+		}
+
+		[TestMethod]
+		public void ParseRecordsWithOnlyOneField()
+		{
+			using( var memoryStream = new MemoryStream() )
+			using( var streamReader = new StreamReader( memoryStream ) )
+			using( var streamWriter = new StreamWriter( memoryStream ) )
+			using( var parser = new CsvParser( streamReader ) )
+			{
+				streamWriter.WriteLine( "row one" );
+				streamWriter.WriteLine( "row two" );
+				streamWriter.WriteLine( "row three" );
+				streamWriter.Flush();
+				memoryStream.Position = 0;
+
+				var record = parser.Read();
+				Assert.IsNotNull( record );
+				Assert.AreEqual( 1, record.Length );
+				Assert.AreEqual( "row one", record[0] );
+
+				record = parser.Read();
+				Assert.IsNotNull( record );
+				Assert.AreEqual( 1, record.Length );
+				Assert.AreEqual( "row two", record[0] );
+
+				record = parser.Read();
+				Assert.IsNotNull( record );
+				Assert.AreEqual( 1, record.Length );
+				Assert.AreEqual( "row three", record[0] );
+			}
+		}
+
+		[TestMethod]
+		public void ParseRecordWhereOnlyCarriageReturnLineEndingIsUsed()
+		{
+			using( var memoryStream = new MemoryStream() )
+			using( var streamReader = new StreamReader( memoryStream ) )
+			using( var streamWriter = new StreamWriter( memoryStream ) )
+			using( var parser = new CsvParser( streamReader ) )
+			{
+				streamWriter.Write( "one,two\r" );
+				streamWriter.Write( "three,four\r" );
+				streamWriter.Write( "five,six\r" );
+				streamWriter.Flush();
+				memoryStream.Position = 0;
+
+				var record = parser.Read();
+				Assert.IsNotNull( record );
+				Assert.AreEqual( 2, record.Length );
+				Assert.AreEqual( "one", record[0] );
+				Assert.AreEqual( "two", record[1] );
+
+				record = parser.Read();
+				Assert.IsNotNull( record );
+				Assert.AreEqual( 2, record.Length );
+				Assert.AreEqual( "three", record[0] );
+				Assert.AreEqual( "four", record[1] );
+
+				record = parser.Read();
+				Assert.IsNotNull( record );
+				Assert.AreEqual( 2, record.Length );
+				Assert.AreEqual( "five", record[0] );
+				Assert.AreEqual( "six", record[1] );
+			}
+		}
+
+		[TestMethod]
+		public void ParseRecordWhereOnlyLineFeedLineEndingIsUsed()
+		{
+			using( var memoryStream = new MemoryStream() )
+			using( var streamReader = new StreamReader( memoryStream ) )
+			using( var streamWriter = new StreamWriter( memoryStream ) )
+			using( var parser = new CsvParser( streamReader ) )
+			{
+				streamWriter.Write( "one,two\n" );
+				streamWriter.Write( "three,four\n" );
+				streamWriter.Write( "five,six\n" );
+				streamWriter.Flush();
+				memoryStream.Position = 0;
+
+				var record = parser.Read();
+				Assert.IsNotNull( record );
+				Assert.AreEqual( 2, record.Length );
+				Assert.AreEqual( "one", record[0] );
+				Assert.AreEqual( "two", record[1] );
+
+				record = parser.Read();
+				Assert.IsNotNull( record );
+				Assert.AreEqual( 2, record.Length );
+				Assert.AreEqual( "three", record[0] );
+				Assert.AreEqual( "four", record[1] );
+
+				record = parser.Read();
+				Assert.IsNotNull( record );
+				Assert.AreEqual( 2, record.Length );
+				Assert.AreEqual( "five", record[0] );
+				Assert.AreEqual( "six", record[1] );
+			}
+		}
+
+		[TestMethod]
+		public void ParseCommentedOutLineWithCommentsOn()
+		{
+			var stream = new MemoryStream();
+			var writer = new StreamWriter( stream );
+			writer.WriteLine( "one,two,three" );
+			writer.WriteLine( "#four,five,six" );
+			writer.WriteLine( "seven,eight,nine" );
+			writer.Flush();
+			stream.Position = 0;
+			var reader = new StreamReader( stream );
+
+			var parser = new CsvParser( reader ) { Configuration = { AllowComments = true } };
+
+			parser.Read();
+			var record = parser.Read();
+			Assert.AreEqual( "seven", record[0] );
+		}
+
+		[TestMethod]
+		public void ParseCommentedOutLineWithCommentsOff()
+		{
+			var stream = new MemoryStream();
+			var writer = new StreamWriter( stream );
+			writer.WriteLine( "one,two,three" );
+			writer.WriteLine( "#four,five,six" );
+			writer.WriteLine( "seven,eight,nine" );
+			writer.Flush();
+			stream.Position = 0;
+			var reader = new StreamReader( stream );
+
+			var parser = new CsvParser( reader ) { Configuration = { AllowComments = false } };
+
+			parser.Read();
+			var record = parser.Read();
+			Assert.AreEqual( "#four", record[0] );
+		}
+
+		[TestMethod]
+		public void ParseCommentedOutLineWithDifferentCommentCommentsOn()
+		{
+			var stream = new MemoryStream();
+			var writer = new StreamWriter( stream );
+			writer.WriteLine( "one,two,three" );
+			writer.WriteLine( "*four,five,six" );
+			writer.WriteLine( "seven,eight,nine" );
+			writer.Flush();
+			stream.Position = 0;
+			var reader = new StreamReader( stream );
+
+			var parser = new CsvParser( reader ) { Configuration = { AllowComments = true, Comment = '*' } };
+
+			parser.Read();
+			var record = parser.Read();
+			Assert.AreEqual( "seven", record[0] );
+		}
+
+		[TestMethod]
+		public void ParseUsingDifferentDelimiter()
+		{
+			var stream = new MemoryStream();
+			var writer = new StreamWriter( stream );
+			writer.WriteLine( "one\ttwo\tthree" );
+			writer.Flush();
+			stream.Position = 0;
+			var reader = new StreamReader( stream );
+
+			var parser = new CsvParser( reader ) { Configuration = { Delimiter = "\t" } };
+
+			var record = parser.Read();
+			Assert.AreEqual( "one", record[0] );
+			Assert.AreEqual( "two", record[1] );
+			Assert.AreEqual( "three", record[2] );
+		}
+
+		[TestMethod]
+		public void ParseUsingDifferentQuote()
+		{
+			var stream = new MemoryStream();
+			var writer = new StreamWriter( stream );
+			writer.WriteLine( "'one','two','three'" );
+			writer.Flush();
+			stream.Position = 0;
+			var reader = new StreamReader( stream );
+
+			var parser = new CsvParser( reader ) { Configuration = { Quote = '\'' } };
+
+			var record = parser.Read();
+			Assert.AreEqual( "one", record[0] );
+			Assert.AreEqual( "two", record[1] );
+			Assert.AreEqual( "three", record[2] );
+		}
+
+		[TestMethod]
+		public void ParseFinalRecordWithNoEndOfLineTest()
+		{
+			var stream = new MemoryStream();
+			var writer = new StreamWriter( stream );
+			writer.WriteLine( "1,2," );
+			writer.Write( "4,5," );
+			writer.Flush();
+			stream.Position = 0;
+			var reader = new StreamReader( stream );
+
+			var parser = new CsvParser( reader );
+			parser.Configuration.HasHeaderRecord = false;
+
+			var record = parser.Read();
+
+			Assert.IsNotNull( record );
+			Assert.AreEqual( "", record[2] );
+
+			record = parser.Read();
+
+			Assert.IsNotNull( record );
+			Assert.AreEqual( "", record[2] );
+
+			record = parser.Read();
+
+			Assert.IsNull( record );
+		}
+
+		[TestMethod]
+		public void ParseLastLineHasNoCrLf()
+		{
+			var stream = new MemoryStream();
+			var writer = new StreamWriter( stream );
+			writer.Write( "a" );
+			writer.Flush();
+			stream.Position = 0;
+			var reader = new StreamReader( stream );
+
+			var parser = new CsvParser( reader );
+
+			var record = parser.Read();
+
+			Assert.IsNotNull( record );
+			Assert.AreEqual( "a", record[0] );
+
+			record = parser.Read();
+
+			Assert.IsNull( record );
+		}
+
+		[TestMethod]
+		public void CharReadTotalTest()
+		{
+			using( var stream = new MemoryStream() )
+			using( var writer = new StreamWriter( stream ) )
+			using( var reader = new StreamReader( stream ) )
+			using( var parser = new CsvParser( reader ) )
+			{
+				parser.Configuration.AllowComments = true;
+
+				// This is a breakdown of the char counts.
+				// Read() will read up to the first line end char
+				// and any more on the line will get read with the next read.
+
+				// [I][d][,][N][a][m][e][\r][\n]
+				//  1  2  3  4  5  6  7   8   9
+				// [1][,][o][n][e][\r][\n]
+				// 10 11 12 13 14  15  16
+				// [,][\r][\n]
+				// 17  18  19
+				// [\r][\n]
+				//  20  21
+				// [#][ ][c][o][m][m][e][n][t][s][\r][\n]
+				// 22 23 24 25 26 27 28 29 30 31  32  33
+				// [2][,][t][w][o][\r][\n]
+				// 34 35 36 37 38  39  40
+				// [3][,]["][t][h][r][e][e][,][ ][f][o][u][r]["][\r][\n]
+				// 41 42 43 44 45 46 47 48 49 50 51 52 53 54 55  56  57
+				
+				writer.WriteLine( "Id,Name" );
+				writer.WriteLine( "1,one" );
+				writer.WriteLine( "," );
+				writer.WriteLine( "" );
+				writer.WriteLine( "# comments" );
+				writer.WriteLine( "2,two" );
+				writer.WriteLine( "3,\"three, four\"" );
+				writer.Flush();
+				stream.Position = 0;
+
+				parser.Read();
+				Assert.AreEqual( 9, parser.CharPosition );
+
+				parser.Read();
+				Assert.AreEqual( 16, parser.CharPosition );
+
+				parser.Read();
+				Assert.AreEqual( 19, parser.CharPosition );
+
+				parser.Read();
+				Assert.AreEqual( 40, parser.CharPosition );
+
+				parser.Read();
+				Assert.AreEqual( 57, parser.CharPosition );
+
+				Assert.IsNull( parser.Read() );
+			}
+		}
+
+		[TestMethod]
+		public void StreamSeekingUsingCharPositionTest()
+		{
+			using( var stream = new MemoryStream() )
+			using( var writer = new StreamWriter( stream ) )
+			using( var reader = new StreamReader( stream ) )
+			using( var parser = new CsvParser( reader ) )
+			{
+				parser.Configuration.AllowComments = true;
+
+				// This is a breakdown of the char counts.
+				// Read() will read up to the first line end char
+				// and any more on the line will get read with the next read.
+
+				// [I][d][,][N][a][m][e][\r][\n]
+				//  1  2  3  4  5  6  7   8   9
+				// [1][,][o][n][e][\r][\n]
+				// 10 11 12 13 14  15  16
+				// [,][\r][\n]
+				// 17  18  19
+				// [\r][\n]
+				//  20  21
+				// [#][ ][c][o][m][m][e][n][t][s][\r][\n]
+				// 22 23 24 25 26 27 28 29 30 31  32  33
+				// [2][,][t][w][o][\r][\n]
+				// 34 35 36 37 38  39  40
+				// [3][,]["][t][h][r][e][e][,][ ][f][o][u][r]["][\r][\n]
+				// 41 42 43 44 45 46 47 48 49 50 51 52 53 54 55  56  57
+
+				writer.WriteLine( "Id,Name" );
+				writer.WriteLine( "1,one" );
+				writer.WriteLine( "," );
+				writer.WriteLine( "" );
+				writer.WriteLine( "# comments" );
+				writer.WriteLine( "2,two" );
+				writer.WriteLine( "3,\"three, four\"" );
+				writer.Flush();
+				stream.Position = 0;
+
+				var record = parser.Read();
+				Assert.AreEqual( "Id", record[0] );
+				Assert.AreEqual( "Name", record[1] );
+
+				stream.Position = 0;
+				stream.Seek( parser.CharPosition, SeekOrigin.Begin );
+				record = parser.Read();
+				Assert.AreEqual( "1", record[0] );
+				Assert.AreEqual( "one", record[1] );
+
+				stream.Position = 0;
+				stream.Seek( parser.CharPosition, SeekOrigin.Begin );
+				record = parser.Read();
+				Assert.AreEqual( "", record[0] );
+				Assert.AreEqual( "", record[1] );
+
+				stream.Position = 0;
+				stream.Seek( parser.CharPosition, SeekOrigin.Begin );
+				record = parser.Read();
+				Assert.AreEqual( "2", record[0] );
+				Assert.AreEqual( "two", record[1] );
+
+				stream.Position = 0;
+				stream.Seek( parser.CharPosition, SeekOrigin.Begin );
+				record = parser.Read();
+				Assert.AreEqual( "3", record[0] );
+				Assert.AreEqual( "three, four", record[1] );
+			}
+		}
+
+		[TestMethod]
+		public void RowTest()
+		{
+			using( var stream = new MemoryStream() )
+			using( var writer = new StreamWriter( stream ) )
+			using( var reader = new StreamReader( stream ) )
+			using( var parser = new CsvParser( reader ) )
+			{
+				writer.Write( "1,2\r\n" );
+				writer.Write( "3,4\r\n" );
+				writer.Flush();
+				stream.Position = 0;
+
+				var rowCount = 0;
+				while( parser.Read() != null )
+				{
+					rowCount++;
+					Assert.AreEqual( rowCount, parser.Row );
+				}
+			}
+		}
+
+		[TestMethod]
+		public void RowBlankLinesTest()
+		{
+			using( var stream = new MemoryStream() )
+			using( var writer = new StreamWriter( stream ) )
+			using( var reader = new StreamReader( stream ) )
+			using( var parser = new CsvParser( reader ) )
+			{
+				writer.Write( "1,2\r\n" );
+				writer.Write( "\r\n" );
+				writer.Write( "3,4\r\n" );
+				writer.Write( "\r\n" );
+				writer.Write( "5,6\r\n" );
+				writer.Flush();
+				stream.Position = 0;
+
+				var rowCount = 1;
+				while( parser.Read() != null )
+				{
+					Assert.AreEqual( rowCount, parser.Row );
+					rowCount += 2;
+				}
+			}
+		}
+
+		[TestMethod]
+		public void RowCommentLinesTest()
+		{
+			using( var stream = new MemoryStream() )
+			using( var writer = new StreamWriter( stream ) )
+			using( var reader = new StreamReader( stream ) )
+			using( var parser = new CsvParser( reader ) )
+			{
+				writer.Write( "1,2\r\n" );
+				writer.Write( "# comment 1\r\n" );
+				writer.Write( "3,4\r\n" );
+				writer.Write( "# comment 2\r\n" );
+				writer.Write( "5,6\r\n" );
+				writer.Flush();
+				stream.Position = 0;
+
+				parser.Configuration.AllowComments = true;
+				var rowCount = 1;
+				while( parser.Read() != null )
+				{
+					Assert.AreEqual( rowCount, parser.Row );
+					rowCount += 2;
+				}
+			}
+		}
+
+		[TestMethod]
+		public void ByteCountTest()
+		{
+			using( var stream = new MemoryStream() )
+			using( var writer = new StreamWriter( stream ) )
+			using( var reader = new StreamReader( stream ) )
+			using( var parser = new CsvParser( reader ) )
+			{
+				parser.Configuration.CountBytes = true;
+				writer.Write( "1,2\r\n" );
+				writer.Write( "3,4\r\n" );
+				writer.Flush();
+				stream.Position = 0;
+
+				parser.Read();
+				Assert.AreEqual( 5, parser.BytePosition );
+
+				parser.Read();
+				Assert.AreEqual( 10, parser.BytePosition );
+
+				Assert.IsNull( parser.Read() );
+			}
+		}
+
+		[TestMethod]
+		public void ByteCountTestWithQuotedFields()
+		{
+			using( var stream = new MemoryStream() )
+			using( var writer = new StreamWriter( stream ) )
+			using( var reader = new StreamReader( stream ) )
+			using( var parser = new CsvParser( reader ) )
+			{
+				parser.Configuration.CountBytes = true;
+				writer.Write( "1,\"2\"\r\n" );
+				writer.Write( "\"3\",4\r\n" );
+				writer.Flush();
+				stream.Position = 0;
+
+				parser.Read();
+				Assert.AreEqual( 7, parser.BytePosition );
+
+				parser.Read();
+				Assert.AreEqual( 14, parser.BytePosition );
+
+				Assert.IsNull( parser.Read() );
+			}
+		}
+
+		[TestMethod]
+		public void ByteCountTestWithQuotedFieldsExtraQuote()
+		{
+			using( var stream = new MemoryStream() )
+			using( var writer = new StreamWriter( stream ) )
+			using( var reader = new StreamReader( stream ) )
+			using( var parser = new CsvParser( reader ) )
+			{
+				parser.Configuration.CountBytes = true;
+				writer.Write( "1,\"2\" \" a\r\n" );
+				writer.Write( "\"3\",4\r\n" );
+				writer.Flush();
+				stream.Position = 0;
+
+				parser.Read();
+				Assert.AreEqual( 11, parser.BytePosition );
+
+				parser.Read();
+				Assert.AreEqual( 18, parser.BytePosition );
+
+				Assert.IsNull( parser.Read() );
+			}
+		}
+
+		[TestMethod]
+		public void ByteCountTestWithQuotedFieldsEmptyQuotedField()
+		{
+			using( var stream = new MemoryStream() )
+			using( var writer = new StreamWriter( stream ) )
+			using( var reader = new StreamReader( stream ) )
+			using( var parser = new CsvParser( reader ) )
+			{
+				parser.Configuration.CountBytes = true;
+				writer.Write( "1,\"\",2\r\n" );
+				writer.Write( "\"3\",4,\"5\"\r\n" );
+				writer.Flush();
+				stream.Position = 0;
+
+				parser.Read();
+				Assert.AreEqual( 8, parser.BytePosition );
+
+				parser.Read();
+				Assert.AreEqual( 19, parser.BytePosition );
+
+				Assert.IsNull( parser.Read() );
+			}
+		}
+
+		[TestMethod]
+		public void ByteCountTestWithQuotedFieldsClosingQuoteAtStartOfBuffer()
+		{
+			var config = new Configuration.CsvConfiguration()
+			{
+				CountBytes = true,
+				BufferSize = 4
+			};
+
+			using( var stream = new MemoryStream() )
+			using( var writer = new StreamWriter( stream ) )
+			using( var reader = new StreamReader( stream ) )
+			using( var parser = new CsvParser( reader, config ) )
+			{
+				writer.Write( "1,\"2\",3\r\n" );
+				writer.Write( "\"4\",5,\"6\"\r\n" );
+				writer.Flush();
+				stream.Position = 0;
+
+				parser.Read();
+				Assert.AreEqual( 9, parser.BytePosition );
+
+				parser.Read();
+				Assert.AreEqual( 20, parser.BytePosition );
+
+				Assert.IsNull( parser.Read() );
+			}
+		}
+
+		[TestMethod]
+		public void ByteCountTestWithQuotedFieldsEscapedQuoteAtStartOfBuffer()
+		{
+			var config = new Configuration.CsvConfiguration()
+			{
+				CountBytes = true,
+				BufferSize = 4
+			};
+
+			using( var stream = new MemoryStream() )
+			using( var writer = new StreamWriter( stream ) )
+			using( var reader = new StreamReader( stream ) )
+			using( var parser = new CsvParser( reader, config ) )
+			{
+				writer.Write( "1,\"2a\",3\r\n" );
+				writer.Write( "\"\"\"4\"\"\",5,\"6\"\r\n" );
+				writer.Flush();
+				stream.Position = 0;
+
+				var r1 = parser.Read();
+				Assert.AreEqual( 10, parser.BytePosition );
+
+				var r2 = parser.Read();
+				Assert.AreEqual( 25, parser.BytePosition );
+
+				Assert.IsNull( parser.Read() );
+			}
+		}
+
+		[TestMethod]
+		public void ByteCountUsingCharWithMoreThanSingleByteTest()
+		{
+			var encoding = Encoding.Unicode;
+			using( var stream = new MemoryStream() )
+			using( var writer = new StreamWriter( stream, encoding ) )
+			using( var reader = new StreamReader( stream, encoding ) )
+			using( var parser = new CsvParser( reader ) )
+			{
+				//崔钟铉
+				parser.Configuration.CountBytes = true;
+				parser.Configuration.Encoding = encoding;
+				writer.Write( "1,崔\r\n" );
+				writer.Write( "3,钟\r\n" );
+				writer.Write( "5,铉\r\n" );
+				writer.Flush();
+				stream.Position = 0;
+
+				parser.Read();
+				Assert.AreEqual( 10, parser.BytePosition );
+
+				parser.Read();
+				Assert.AreEqual( 20, parser.BytePosition );
+
+				parser.Read();
+				Assert.AreEqual( 30, parser.BytePosition );
+
+				Assert.IsNull( parser.Read() );
+			}
+		}
+
+		[TestMethod]
+		public void StreamSeekingUsingByteCountTest()
+		{
+			var encoding = Encoding.Unicode;
+			using( var stream = new MemoryStream() )
+			using( var writer = new StreamWriter( stream, encoding ) )
+			using( var reader = new StreamReader( stream, encoding ) )
+			using( var parser = new CsvParser( reader ) )
+			{
+				parser.Configuration.CountBytes = true;
+				parser.Configuration.Encoding = encoding;
+				parser.Configuration.AllowComments = true;
+
+				// This is a breakdown of the char counts.
+				// Read() will read up to the first line end char
+				// and any more on the line will get read with the next read.
+
+				// [I][d][,][N][a][m][e][\r][\n]
+				//  1  2  3  4  5  6  7   8   9
+				// [1][,][o][n][e][\r][\n]
+				// 10 11 12 13 14  15  16
+				// [,][\r][\n]
+				// 17  18  19
+				// [\r][\n]
+				//  20  21
+				// [#][ ][c][o][m][m][e][n][t][s][\r][\n]
+				// 22 23 24 25 26 27 28 29 30 31  32  33
+				// [2][,][t][w][o][\r][\n]
+				// 34 35 36 37 38  39  40
+				// [3][,]["][t][h][r][e][e][,][ ][f][o][u][r]["][\r][\n]
+				// 41 42 43 44 45 46 47 48 49 50 51 52 53 54 55  56  57
+
+				writer.WriteLine( "Id,Name" );
+				writer.WriteLine( "1,one" );
+				writer.WriteLine( "," );
+				writer.WriteLine( "" );
+				writer.WriteLine( "# comments" );
+				writer.WriteLine( "2,two" );
+				writer.WriteLine( "3,\"three, four\"" );
+				writer.Flush();
+				stream.Position = 0;
+
+				var record = parser.Read();
+				Assert.AreEqual( "Id", record[0] );
+				Assert.AreEqual( "Name", record[1] );
+
+				stream.Position = 0;
+				stream.Seek( parser.BytePosition, SeekOrigin.Begin );
+				record = parser.Read();
+				Assert.AreEqual( "1", record[0] );
+				Assert.AreEqual( "one", record[1] );
+
+				stream.Position = 0;
+				stream.Seek( parser.BytePosition, SeekOrigin.Begin );
+				record = parser.Read();
+				Assert.AreEqual( "", record[0] );
+				Assert.AreEqual( "", record[1] );
+
+				stream.Position = 0;
+				stream.Seek( parser.BytePosition, SeekOrigin.Begin );
+				record = parser.Read();
+				Assert.AreEqual( "2", record[0] );
+				Assert.AreEqual( "two", record[1] );
+
+				stream.Position = 0;
+				stream.Seek( parser.BytePosition, SeekOrigin.Begin );
+				record = parser.Read();
+				Assert.AreEqual( "3", record[0] );
+				Assert.AreEqual( "three, four", record[1] );
+			}
+		}
+
+		[TestMethod]
+		public void ConsistentColumnsWithDetectColumnChangesTest()
+		{
+			using( var stream = new MemoryStream() )
+			using( var writer = new StreamWriter( stream ) )
+			using( var reader = new StreamReader( stream ) )
+			using( var parser = new CsvParser( reader ) )
+			{
+				writer.WriteLine( "Column 1,Column 2" );
+				writer.WriteLine( "1,2" );
+				writer.Flush();
+				stream.Position = 0;
+
+				parser.Configuration.DetectColumnCountChanges = true;
+				while( parser.Read() != null )
+				{
+				}
+			}
+		}
+
+		[TestMethod]
+		public void InconsistentColumnsTest()
+		{
+			using( var stream = new MemoryStream() )
+			using( var writer = new StreamWriter( stream ) )
+			using( var reader = new StreamReader( stream ) )
+			using( var parser = new CsvParser( reader ) )
+			{
+				writer.WriteLine( "Column 1,Column 2" );
+				writer.WriteLine( "1,2,3" );
+				writer.Flush();
+				stream.Position = 0;
+
+				parser.Configuration.DetectColumnCountChanges = true;
+				parser.Read();
+
+				try
+				{
+					parser.Read();
+					Assert.Fail();
+				}
+				catch( CsvBadDataException )
+				{
+				}
+			}
+		}
+
+		[TestMethod]
+		public void InconsistentColumnsSmallerTest()
+		{
+			using( var stream = new MemoryStream() )
+			using( var writer = new StreamWriter( stream ) )
+			using( var reader = new StreamReader( stream ) )
+			using( var parser = new CsvParser( reader ) )
+			{
+				writer.WriteLine( "1,2,3,4" );
+				writer.WriteLine( "5,6,7" );
+				writer.Flush();
+				stream.Position = 0;
+
+				parser.Configuration.DetectColumnCountChanges = true;
+				parser.Read();
+
+				try
+				{
+					parser.Read();
+					Assert.Fail();
+				}
+				catch( CsvBadDataException )
+				{
+				}
+			}
+		}
+
+		[TestMethod]
+		public void SimulateSeekingTest()
+		{
+			using( var stream = new MemoryStream() )
+			using( var writer = new StreamWriter( stream ) )
+			using( var reader = new StreamReader( stream ) )
+			using( var parser = new CsvParser( reader ) )
+			{
+				// Already read:
+				// 1,2,3\r
+				// Seeked to this position.
+				writer.Write( "\n4,5,6\r\n" );
+				writer.Flush();
+				stream.Position = 0;
+
+				// Make sure this doesn't throw an exception.
+				var row = parser.Read();
+
+				Assert.IsNotNull( row );
+				Assert.AreEqual( "4", row[0] );
+				Assert.AreEqual( "5", row[1] );
+				Assert.AreEqual( "6", row[2] );
+			}
+		}
+		
+		[TestMethod]
+		public void EndBufferTest()
+		{
+			var config = new CsvHelper.Configuration.CsvConfiguration
+			{
+				BufferSize = 12
+			};
+			using( var stream = new MemoryStream() )
+			using( var writer = new StreamWriter( stream ) )
+			using( var reader = new StreamReader( stream ) )
+			using( var parser = new CsvParser( reader, config ) )
+			{
+				writer.Write( "111,222,333\r\naaa,bbb,ccc\r\n" );
+				writer.Flush();
+				stream.Position = 0;
+
+				// BufferSize is set to 12 to force a buffer read after the first \r
+				var row = parser.Read();
+
+				Assert.IsNotNull( row );
+				Assert.AreEqual( "111", row[0] );
+				Assert.AreEqual( "222", row[1] );
+				Assert.AreEqual( "333", row[2] );
+
+				row = parser.Read();
+
+				Assert.IsNotNull( row );
+				Assert.AreEqual( "aaa", row[0] );
+				Assert.AreEqual( "bbb", row[1] );
+				Assert.AreEqual( "ccc", row[2] );
+			}
+		}
+
+		[TestMethod]
+		public void InconsistentColumnsMultipleRowsTest()
+		{
+			using( var stream = new MemoryStream() )
+			using( var writer = new StreamWriter( stream ) )
+			using( var reader = new StreamReader( stream ) )
+			using( var parser = new CsvParser( reader ) )
+			{
+				writer.WriteLine( "Column 1,Column 2" );
+				writer.WriteLine( "1,2" ); // Valid
+				writer.WriteLine( "1,2,3" ); // Error - too many fields
+				writer.WriteLine( "1,2" ); // Valid
+				writer.WriteLine( "1" ); // Error - not enough fields
+				writer.WriteLine( "1,2,3,4" ); // Error - too many fields
+				writer.WriteLine( "1,2" ); // Valid
+				writer.WriteLine( "1,2" ); // Valid
+				writer.Flush();
+				stream.Position = 0;
+
+				parser.Configuration.DetectColumnCountChanges = true;
+				var failCount = 0;
+
+				while( true )
+				{
+					try
+					{
+						if( parser.Read() == null )
+						{
+							break;
+						}
+					}
+					catch( CsvBadDataException )
+					{
+						failCount++;
+					}
+				}
+
+				// Expect only 3 errors
+				Assert.AreEqual<int>( 3, failCount );
+			}
+		}
+
+		[TestMethod]
+		public void NullCharTest()
+		{
+			using( var stream = new MemoryStream() )
+			using( var reader = new StreamReader( stream ) )
+			using( var writer = new StreamWriter( stream ) )
+			using( var parser = new CsvParser( reader ) )
+			{
+				writer.WriteLine( "1,\0,3" );
+				writer.Flush();
+				stream.Position = 0;
+
+				var row = parser.Read();
+				Assert.IsNotNull( row );
+				Assert.AreEqual( "1", row[0] );
+				Assert.AreEqual( "\0", row[1] );
+				Assert.AreEqual( "3", row[2] );
+			}
+		}
+		
+		[TestMethod]
+		public void RawRecordCorruptionTest()
+		{
+			var val = new string( 'a', 2038 ) + ",b\r\n";
+			val += "test1,test2";
+
+			using( var reader = new StringReader( val ) )
+			using( var parser = new CsvParser( reader ) )
+			{
+				var originalRows = val.Split( new[] { '\n' } );
+				var rowNumber = 0;
+				while( ( parser.Read() ) != null )
+				{
+					var originalRowData = originalRows[rowNumber++];
+					Assert.AreEqual( originalRowData.TrimEnd(), parser.RawRecord.TrimEnd() );
+				}
+			}
+		}
+	}
+}