﻿// Copyright 2009-2024 Josh Close
// This file is a part of CsvHelper and is dual licensed under MS-PL and Apache 2.0.
// See LICENSE.txt for details or visit http://www.opensource.org/licenses/ms-pl.html for MS-PL and http://opensource.org/licenses/Apache-2.0 for Apache 2.0.
<<<<<<< HEAD
// https://github.com/JoshClose/CsvHelper
=======
// http://csvhelper.com
using CsvHelper.Configuration;
>>>>>>> e9d09232
using CsvHelper.Configuration.Attributes;
using System.Globalization;
using Xunit;

namespace CsvHelper.Tests.AttributeMapping
{
	public class IgnoreBlankLinesTests
	{
		[Fact]
		public void IgnoreBlankLinesTest()
		{
			Assert.True(CsvConfiguration.FromType<IgnoreBlankLinesTrueTestClass>(CultureInfo.InvariantCulture).IgnoreBlankLines);
			Assert.False(CsvConfiguration.FromType<IgnoreBlankLinesFalseTestClass>(CultureInfo.InvariantCulture).IgnoreBlankLines);
		}

		[IgnoreBlankLines]
		private class IgnoreBlankLinesTrueTestClass
		{
			public int Id { get; set; }

			public string Name { get; set; }
		}

		[IgnoreBlankLines(false)]
		private class IgnoreBlankLinesFalseTestClass
		{
			public int Id { get; set; }

			public string Name { get; set; }
		}
	}
}<|MERGE_RESOLUTION|>--- conflicted
+++ resolved
@@ -1,12 +1,8 @@
 ﻿// Copyright 2009-2024 Josh Close
 // This file is a part of CsvHelper and is dual licensed under MS-PL and Apache 2.0.
 // See LICENSE.txt for details or visit http://www.opensource.org/licenses/ms-pl.html for MS-PL and http://opensource.org/licenses/Apache-2.0 for Apache 2.0.
-<<<<<<< HEAD
 // https://github.com/JoshClose/CsvHelper
-=======
-// http://csvhelper.com
 using CsvHelper.Configuration;
->>>>>>> e9d09232
 using CsvHelper.Configuration.Attributes;
 using System.Globalization;
 using Xunit;
@@ -24,11 +20,11 @@
 
 		[IgnoreBlankLines]
 		private class IgnoreBlankLinesTrueTestClass
-		{
+			{
 			public int Id { get; set; }
 
 			public string Name { get; set; }
-		}
+			}
 
 		[IgnoreBlankLines(false)]
 		private class IgnoreBlankLinesFalseTestClass
